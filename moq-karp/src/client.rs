--- conflicted
+++ resolved
@@ -23,14 +23,6 @@
 		let url = Url::parse(&self.url).context("invalid URL")?;
 		let path = url.path().to_string();
 
-<<<<<<< HEAD
-        let mut broadcast = BroadcastProducer::new(path)?;
-
-        let mut import = Import::new();
-        import.init_from(&mut self.input, &mut broadcast).await.context("failed to initialize cmaf from input")?;
-
-        broadcast.add_session(session.clone())?;
-=======
 		let mut broadcast = BroadcastProducer::new(path)?;
 
 		let mut import = Import::new(broadcast.clone());
@@ -40,7 +32,6 @@
 			.context("failed to initialize cmaf from input")?;
 
 		broadcast.add_session(session.clone())?;
->>>>>>> 5c9ac647
 
 		tracing::info!("publishing");
 

--- conflicted
+++ resolved
@@ -4,9 +4,8 @@
 	H265, VP9,
 };
 use bytes::{Bytes, BytesMut};
-use mp4_atom::{Any, AsyncReadFrom, Atom, Av01, Avc1, Codec, DecodeMaybe, Esds, Hev1, Mdat, Moof, Moov, Mp4a, Tfdt, Trak, Trun, Vp09};
+use mp4_atom::{Any, AsyncReadFrom, Atom, DecodeMaybe, Esds, Mdat, Moof, Moov, Tfdt, Trak, Trun};
 use std::{collections::HashMap, time::Duration};
-use std::mem::discriminant;
 use tokio::io::{AsyncRead, AsyncReadExt};
 
 /// Converts fMP4 -> Karp
@@ -14,12 +13,9 @@
 	// Any partial data in the input buffer
 	buffer: BytesMut,
 
-<<<<<<< HEAD
-=======
 	// The broadcast being produced
 	broadcast: BroadcastProducer,
 
->>>>>>> 5c9ac647
 	// A lookup to tracks in the broadcast
 	tracks: HashMap<u32, TrackProducer>,
 
@@ -35,9 +31,10 @@
 }
 
 impl Import {
-	pub fn new() -> Self {
+	pub fn new(broadcast: BroadcastProducer) -> Self {
 		Self {
 			buffer: BytesMut::new(),
+			broadcast,
 			tracks: HashMap::default(),
 			last_keyframe: HashMap::default(),
 			moov: None,
@@ -68,7 +65,7 @@
 
 			match mp4_atom::Any::decode_maybe(&mut peek)? {
 				Some(atom) => {
-					self.process(atom, remain.len() - peek.len(), None)?;
+					self.process(atom, remain.len() - peek.len())?;
 					remain = peek;
 				}
 				None => break,
@@ -79,7 +76,7 @@
 		Ok(data.as_ref().len() - remain.len())
 	}
 
-	fn init(&mut self, moov: Moov, broadcast: &mut BroadcastProducer) -> Result<()> {
+	fn init(&mut self, moov: Moov) -> Result<()> {
 		// Produce the catalog
 		for trak in &moov.trak {
 			let track_id = trak.tkhd.track_id;
@@ -88,11 +85,11 @@
 			let track = match handler.as_ref() {
 				b"vide" => {
 					let track = Self::init_video(trak)?;
-					broadcast.publish_video(track)
+					self.broadcast.publish_video(track)
 				}
 				b"soun" => {
 					let track = Self::init_audio(trak)?;
-					broadcast.publish_audio(track)
+					self.broadcast.publish_audio(track)
 				}
 				b"sbtl" => return Err(Error::UnsupportedTrack("subtitle")),
 				_ => return Err(Error::UnsupportedTrack("unknown")),
@@ -111,11 +108,6 @@
 		let name = format!("video{}", trak.tkhd.track_id);
 		let stsd = &trak.mdia.minf.stbl.stsd;
 
-<<<<<<< HEAD
-		for codec in stsd.codecs.clone() {
-			let track = if discriminant(&codec) == discriminant(&Codec::Avc1(Default::default())) {
-				let avc1: Avc1 = codec.into();
-=======
 		let track = Track { name, priority: 2 };
 
 		let codec = match stsd.codecs.len() {
@@ -126,18 +118,13 @@
 
 		let track = match codec {
 			mp4_atom::Codec::Avc1(avc1) => {
->>>>>>> 5c9ac647
 				let avcc = &avc1.avcc;
 
 				let mut description = BytesMut::new();
 				avcc.encode_body(&mut description)?;
 
 				Video {
-<<<<<<< HEAD
-					track: Track { name: name.clone(), priority: 2 },
-=======
 					track,
->>>>>>> 5c9ac647
 					resolution: Dimensions {
 						width: avc1.visual.width as _,
 						height: avc1.visual.height as _,
@@ -147,39 +134,6 @@
 						constraints: avcc.profile_compatibility,
 						level: avcc.avc_level_indication,
 					}
-<<<<<<< HEAD
-						.into(),
-					description: Some(description.freeze()),
-					bitrate: None,
-				}
-			} else if discriminant(&codec) == discriminant(&Codec::Hev1(Default::default())) {
-				let hev1: Hev1 = codec.into();
-				let hvcc = &hev1.hvcc;
-
-				let mut description = BytesMut::new();
-				hvcc.encode_body(&mut description)?;
-
-				Video {
-					track: Track { name: name.clone(), priority: 2 },
-					codec: H265 {
-						profile_space: hvcc.general_profile_space,
-						profile_idc: hvcc.general_profile_idc,
-						profile_compatibility_flags: hvcc.general_profile_compatibility_flags,
-						tier_flag: hvcc.general_tier_flag,
-						level_idc: hvcc.general_level_idc,
-						constraint_flags: hvcc.general_constraint_indicator_flags,
-					}
-						.into(),
-					description: Some(description.freeze()),
-					resolution: Dimensions {
-						width: hev1.visual.width as _,
-						height: hev1.visual.height as _,
-					},
-					bitrate: None,
-				}
-			} else if discriminant(&codec) == discriminant(&Codec::Vp09(Default::default())) {
-				let vp09: Vp09 = codec.into();
-=======
 					.into(),
 					description: Some(description.freeze()),
 					bitrate: None,
@@ -198,16 +152,11 @@
 				bitrate: None,
 			},
 			mp4_atom::Codec::Vp09(vp09) => {
->>>>>>> 5c9ac647
 				// https://github.com/gpac/mp4box.js/blob/325741b592d910297bf609bc7c400fc76101077b/src/box-codecs.js#L238
 				let vpcc = &vp09.vpcc;
 
 				Video {
-<<<<<<< HEAD
-					track: Track { name: name.clone(), priority: 2 },
-=======
 					track,
->>>>>>> 5c9ac647
 					codec: VP9 {
 						profile: vpcc.profile,
 						level: vpcc.level,
@@ -218,11 +167,7 @@
 						matrix_coefficients: vpcc.matrix_coefficients,
 						full_range: vpcc.video_full_range_flag,
 					}
-<<<<<<< HEAD
-						.into(),
-=======
 					.into(),
->>>>>>> 5c9ac647
 					description: Default::default(),
 					resolution: Dimensions {
 						width: vp09.visual.width as _,
@@ -230,21 +175,12 @@
 					},
 					bitrate: None,
 				}
-<<<<<<< HEAD
-			} else if discriminant(&codec) == discriminant(&Codec::Av01(Default::default())) {
-				let av01: Av01 = codec.into();
-				let av1c = &av01.av1c;
-
-				Video {
-					track: Track { name: name.clone(), priority: 2 },
-=======
 			}
 			mp4_atom::Codec::Av01(av01) => {
 				let av1c = &av01.av1c;
 
 				Video {
 					track,
->>>>>>> 5c9ac647
 					codec: AV1 {
 						profile: av1c.seq_profile,
 						level: av1c.seq_level_idx_0,
@@ -262,11 +198,7 @@
 						// TODO HDR stuff?
 						..Default::default()
 					}
-<<<<<<< HEAD
-						.into(),
-=======
 					.into(),
->>>>>>> 5c9ac647
 					description: Default::default(),
 					resolution: Dimensions {
 						width: av01.visual.width as _,
@@ -274,21 +206,12 @@
 					},
 					bitrate: None,
 				}
-<<<<<<< HEAD
-			} else {
-				return Err(Error::UnsupportedCodec("unknown"));
-			};
-
-			return Ok(track);
-		}
-=======
 			}
 			mp4_atom::Codec::Unknown(unknown) => return Err(Error::UnsupportedCodec(unknown.to_string())),
 			_ => return Err(Error::UnsupportedCodec("unknown".to_string())),
 		};
->>>>>>> 5c9ac647
-
-		Err(Error::UnsupportedCodec("No codec found"))
+
+		Ok(track)
 	}
 
 	// There's two almost identical hvcc atoms in the wild.
@@ -321,11 +244,6 @@
 		let name = format!("audio{}", trak.tkhd.track_id);
 		let stsd = &trak.mdia.minf.stbl.stsd;
 
-<<<<<<< HEAD
-		for codec in stsd.codecs.clone() {
-			let track = if discriminant(&codec) == discriminant(&Codec::Mp4a(Default::default())) {
-				let mp4a: Mp4a = codec.into();
-=======
 		let track = Track { name, priority: 1 };
 
 		let codec = match stsd.codecs.len() {
@@ -336,7 +254,6 @@
 
 		let track = match codec {
 			mp4_atom::Codec::Mp4a(mp4a) => {
->>>>>>> 5c9ac647
 				let desc = &mp4a
 					.esds
 					.as_ref()
@@ -346,17 +263,6 @@
 
 				// TODO Also support mp4a.67
 				if desc.object_type_indication != 0x40 {
-<<<<<<< HEAD
-					return Err(Error::UnsupportedCodec("MPEG2"));
-				}
-
-				Audio {
-					track: Track { name: name.clone(), priority: 1 },
-					codec: AAC {
-						profile: desc.dec_specific.profile,
-					}
-						.into(),
-=======
 					return Err(Error::UnsupportedCodec("MPEG2".to_string()));
 				}
 
@@ -366,33 +272,23 @@
 						profile: desc.dec_specific.profile,
 					}
 					.into(),
->>>>>>> 5c9ac647
 					sample_rate: mp4a.samplerate.integer() as _,
 					channel_count: mp4a.channelcount as _,
 					bitrate: Some(std::cmp::max(desc.avg_bitrate, desc.max_bitrate) as _),
 				}
-<<<<<<< HEAD
-			} else {
-				return Err(Error::UnsupportedCodec("unknown"));
-			};
-
-			return Ok(track);
-		}
-=======
 			}
 			mp4_atom::Codec::Unknown(unknown) => return Err(Error::UnsupportedCodec(unknown.to_string())),
 			_ => return Err(Error::UnsupportedCodec("unknown".to_string())),
 		};
->>>>>>> 5c9ac647
-
-		Err(Error::UnsupportedCodec("No codec found"))
+
+		Ok(track)
 	}
 
 	// Read the media from a stream until processing the moov atom.
-	pub async fn init_from<T: AsyncRead + Unpin>(&mut self, input: &mut T, broadcast: &mut BroadcastProducer) -> Result<()> {
+	pub async fn init_from<T: AsyncRead + Unpin>(&mut self, input: &mut T) -> Result<()> {
 		let _ftyp = mp4_atom::Ftyp::read_from(input).await?;
 		let moov = Moov::read_from(input).await?;
-		self.init(moov, broadcast)
+		self.init(moov)
 	}
 
 	// Read the media from a stream, processing moof and mdat atoms.
@@ -411,14 +307,14 @@
 		Ok(())
 	}
 
-	fn process(&mut self, atom: mp4_atom::Any, size: usize, broadcast: Option<&mut BroadcastProducer>) -> Result<()> {
+	fn process(&mut self, atom: mp4_atom::Any, size: usize) -> Result<()> {
 		match atom {
 			Any::Ftyp(_) | Any::Styp(_) => {
 				// Skip
 			}
 			Any::Moov(moov) => {
 				// Create the broadcast.
-				self.init(moov, broadcast.expect("No broadcast given, while expected"))?;
+				self.init(moov)?;
 			}
 			Any::Moof(moof) => {
 				if self.moof.is_some() {

--- conflicted
+++ resolved
@@ -1,10 +1,6 @@
-<<<<<<< HEAD
 use std::fmt;
 
 use moq_transfork_proto::coding::*;
-=======
-use moq_transfork::coding::*;
->>>>>>> 8f26db13
 
 use derive_more::Debug;
 

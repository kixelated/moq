use crate::cmaf::Import;
use crate::fingerprint::FingerprintServer;
use crate::BroadcastProducer;
use anyhow::Context;
<<<<<<< HEAD
use bytes::BytesMut;
use url::Url;
=======
>>>>>>> 5c9ac647
use moq_native::quic;
use moq_native::quic::Server;
use moq_transfork::web_transport;
use std::net::SocketAddr;
use tokio::io::AsyncRead;
use url::Url;

pub struct BroadcastServer<T: AsyncRead + Unpin> {
	bind: SocketAddr,
	tls: moq_native::tls::Args,
	url: String,
	input: T,
}

impl<T: AsyncRead + Unpin> BroadcastServer<T> {
<<<<<<< HEAD
    pub fn new(bind: SocketAddr, tls: moq_native::tls::Args, url: String, input: T) -> Self {
        Self { bind, tls, url, input }
    }

    pub async fn run(&mut self) -> anyhow::Result<()> {
        self.bind = tokio::net::lookup_host(self.bind)
            .await
            .context("invalid bind address")?
            .next()
            .context("invalid bind address")?;

        let tls = self.tls.load()?;
        if tls.server.is_none() {
            anyhow::bail!("missing TLS certificates");
        }

        let quic = quic::Endpoint::new(quic::Config { bind: self.bind, tls: tls.clone() })?;
        let server = quic.server.context("missing TLS certificate")?;

        // Create a web server to serve the fingerprint.
        let web = FingerprintServer::new(self.bind, tls);
        tokio::spawn(async move {
            web.run().await.expect("failed to run web server");
        });

        // Create the broadcast
        let url = Url::parse(&self.url).context("invalid URL")?;
        let path = url.path().to_string();

        let mut broadcast = BroadcastProducer::new(path)?;

        let mut import = Import::new();
        import.init_from(&mut self.input, &mut broadcast).await.context("failed to initialize cmaf from input")?;

        self.accept(server, broadcast)?;

        let mut buffer = BytesMut::new();
        let mut reading = true;
        while reading {
            reading = import.read_from_once(&mut self.input, &mut buffer).await?;
        }

        Ok(())
    }

    fn accept(&mut self, mut server: Server, mut broadcast: BroadcastProducer) -> anyhow::Result<()> {
        tracing::info!(addr = %self.bind, "listening");

        let mut conn_id = 0;

        tokio::spawn(async move {
            while let Some(conn) = server.accept().await {
                // Create a new connection
                let session: web_transport::Session = conn.into();
                let transfork_session = moq_transfork::Session::accept(session).await.expect("failed to accept session");

                conn_id += 1;
                broadcast.add_session(transfork_session).expect("failed to add session");

                tracing::info!(id = conn_id.clone(), "accepted");
            }
        });

        Ok(())
    }
=======
	pub fn new(bind: SocketAddr, tls: moq_native::tls::Args, url: String, input: T) -> Self {
		Self { bind, tls, url, input }
	}

	pub async fn run(&mut self) -> anyhow::Result<()> {
		self.bind = tokio::net::lookup_host(self.bind)
			.await
			.context("invalid bind address")?
			.next()
			.context("invalid bind address")?;

		let tls = self.tls.load()?;
		if tls.server.is_none() {
			anyhow::bail!("missing TLS certificates");
		}

		let quic = quic::Endpoint::new(quic::Config {
			bind: self.bind,
			tls: tls.clone(),
		})?;
		let server = quic.server.context("missing TLS certificate")?;

		// Create a web server to serve the fingerprint.
		let web = FingerprintServer::new(self.bind, tls);
		tokio::spawn(async move {
			web.run().await.expect("failed to run web server");
		});

		// Create the broadcast
		let url = Url::parse(&self.url).context("invalid URL")?;
		let path = url.path().to_string();

		let broadcast = BroadcastProducer::new(path)?;

		let mut import = Import::new(broadcast.clone());
		import
			.init_from(&mut self.input)
			.await
			.context("failed to initialize cmaf from input")?;

		self.accept(server, broadcast)?;
		import.read_from(&mut self.input).await?; // Blocking method

		Ok(())
	}

	fn accept(&mut self, mut server: Server, mut broadcast: BroadcastProducer) -> anyhow::Result<()> {
		tracing::info!(addr = %self.bind, "listening");

		let mut conn_id = 0;

		tokio::spawn(async move {
			while let Some(conn) = server.accept().await {
				// Create a new connection
				let session: web_transport::Session = conn.into();
				let transfork_session = moq_transfork::Session::accept(session)
					.await
					.expect("failed to accept session");

				conn_id += 1;
				broadcast.add_session(transfork_session).expect("failed to add session");

				tracing::info!(id = conn_id.clone(), "accepted");
			}
		});

		Ok(())
	}
>>>>>>> 5c9ac647
}<|MERGE_RESOLUTION|>--- conflicted
+++ resolved
@@ -2,11 +2,6 @@
 use crate::fingerprint::FingerprintServer;
 use crate::BroadcastProducer;
 use anyhow::Context;
-<<<<<<< HEAD
-use bytes::BytesMut;
-use url::Url;
-=======
->>>>>>> 5c9ac647
 use moq_native::quic;
 use moq_native::quic::Server;
 use moq_transfork::web_transport;
@@ -22,73 +17,6 @@
 }
 
 impl<T: AsyncRead + Unpin> BroadcastServer<T> {
-<<<<<<< HEAD
-    pub fn new(bind: SocketAddr, tls: moq_native::tls::Args, url: String, input: T) -> Self {
-        Self { bind, tls, url, input }
-    }
-
-    pub async fn run(&mut self) -> anyhow::Result<()> {
-        self.bind = tokio::net::lookup_host(self.bind)
-            .await
-            .context("invalid bind address")?
-            .next()
-            .context("invalid bind address")?;
-
-        let tls = self.tls.load()?;
-        if tls.server.is_none() {
-            anyhow::bail!("missing TLS certificates");
-        }
-
-        let quic = quic::Endpoint::new(quic::Config { bind: self.bind, tls: tls.clone() })?;
-        let server = quic.server.context("missing TLS certificate")?;
-
-        // Create a web server to serve the fingerprint.
-        let web = FingerprintServer::new(self.bind, tls);
-        tokio::spawn(async move {
-            web.run().await.expect("failed to run web server");
-        });
-
-        // Create the broadcast
-        let url = Url::parse(&self.url).context("invalid URL")?;
-        let path = url.path().to_string();
-
-        let mut broadcast = BroadcastProducer::new(path)?;
-
-        let mut import = Import::new();
-        import.init_from(&mut self.input, &mut broadcast).await.context("failed to initialize cmaf from input")?;
-
-        self.accept(server, broadcast)?;
-
-        let mut buffer = BytesMut::new();
-        let mut reading = true;
-        while reading {
-            reading = import.read_from_once(&mut self.input, &mut buffer).await?;
-        }
-
-        Ok(())
-    }
-
-    fn accept(&mut self, mut server: Server, mut broadcast: BroadcastProducer) -> anyhow::Result<()> {
-        tracing::info!(addr = %self.bind, "listening");
-
-        let mut conn_id = 0;
-
-        tokio::spawn(async move {
-            while let Some(conn) = server.accept().await {
-                // Create a new connection
-                let session: web_transport::Session = conn.into();
-                let transfork_session = moq_transfork::Session::accept(session).await.expect("failed to accept session");
-
-                conn_id += 1;
-                broadcast.add_session(transfork_session).expect("failed to add session");
-
-                tracing::info!(id = conn_id.clone(), "accepted");
-            }
-        });
-
-        Ok(())
-    }
-=======
 	pub fn new(bind: SocketAddr, tls: moq_native::tls::Args, url: String, input: T) -> Self {
 		Self { bind, tls, url, input }
 	}
@@ -157,5 +85,4 @@
 
 		Ok(())
 	}
->>>>>>> 5c9ac647
 }
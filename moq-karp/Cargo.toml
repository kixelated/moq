[package]
name = "moq-karp"
description = "Media over QUIC"
authors = []
repository = "https://github.com/kixelated/moq-rs"
license = "MIT OR Apache-2.0"

version = "0.15.0"
edition = "2021"

keywords = ["quic", "http3", "webtransport", "media", "live"]
categories = ["multimedia", "network-programming", "web-programming"]

# See more keys and their definitions at https://doc.rust-lang.org/cargo/reference/manifest.html

[dependencies]
moq-transfork = { path = "../moq-transfork", version = "0.12" }
moq-async = { path = "../moq-async", version = "0.1" }

url = "2"
bytes = "1.10"
hex = "0.4"

<<<<<<< HEAD
mp4-atom = { path = "../mp4-atom", version = "0.7.1", features = ["tokio", "bytes", "serde"] }
=======
mp4-atom = { version = "0.7.1", features = ["tokio", "bytes", "serde"] }
>>>>>>> 5c9ac647

serde = { version = "1", features = ["derive"] }
serde_json = "1"
serde_with = { version = "3", features = ["hex"] }

thiserror = "2"
tracing = "0.1"
lazy_static = "1"
regex = "1"
futures = "0.3"

tokio = { version = "1.43", features = ["macros"] }

web-time = "1"

# Web server
axum = { version = "0.8", features = ["tokio"], optional = true }
hyper-serve = { version = "0.6", features = ["tls-rustls"], optional = true }
tower-http = { version = "0.6", features = ["cors"], optional = true }

# CLI only dependencies
moq-native = { path = "../moq-native", version = "0.6", optional = true }
clap = { version = "4", features = ["derive"], optional = true }
anyhow = { version = "1", features = ["backtrace"], optional = true }

[dependencies.derive_more]
version = "2"
features = ["from", "display", "debug"]

[features]
cli = ["moq-native", "tokio/full", "clap", "anyhow"]
webserver = ["axum", "hyper-serve", "tower-http"]
default = ["cli", "webserver"]<|MERGE_RESOLUTION|>--- conflicted
+++ resolved
@@ -21,11 +21,7 @@
 bytes = "1.10"
 hex = "0.4"
 
-<<<<<<< HEAD
 mp4-atom = { path = "../mp4-atom", version = "0.7.1", features = ["tokio", "bytes", "serde"] }
-=======
-mp4-atom = { version = "0.7.1", features = ["tokio", "bytes", "serde"] }
->>>>>>> 5c9ac647
 
 serde = { version = "1", features = ["derive"] }
 serde_json = "1"

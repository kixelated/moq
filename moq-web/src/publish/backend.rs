use baton::Baton;
use moq_karp::{BroadcastProducer, TrackProducer};
use url::Url;
use wasm_bindgen::JsCast;
use web_sys::MediaStream;

use super::{StatusSend, Video};
use crate::{Connect, ConnectionStatus, Error, Result};

#[derive(Debug, Default, Clone, Baton)]
pub struct Controls {
	pub url: Option<Url>,
	pub volume: f64,
	pub media: Option<MediaStream>,
}

pub struct Backend {
	controls: ControlsRecv,
	status: StatusSend,

	connect: Option<Connect>,
<<<<<<< HEAD
	path: Option<String>,
=======
>>>>>>> 5ad9db42
	broadcast: Option<BroadcastProducer>,

	video: Option<Video>,
	video_track: Option<TrackProducer>,
}

impl Backend {
	pub fn new(controls: ControlsRecv, status: StatusSend) -> Self {
		Self {
			controls,
			status,
			connect: None,
<<<<<<< HEAD
			path: None,
=======
>>>>>>> 5ad9db42
			broadcast: None,
			video: None,
			video_track: None,
		}
	}

	pub fn start(mut self) {
		wasm_bindgen_futures::spawn_local(async move {
			if let Err(err) = self.run().await {
				self.status.error.set(Some(err));
			}
		});
	}

	pub async fn run(&mut self) -> Result<()> {
		loop {
			tokio::select! {
				url = self.controls.url.next() => {
					let url = url.ok_or(Error::Closed)?;

					// Close the current broadcast.
					self.broadcast = None;
					self.video = None;

					if let Some(url) = url {
<<<<<<< HEAD
						// Connect using the base of the URL.
						let mut addr = url.clone();
						addr.set_fragment(None);
						addr.set_query(None);
						addr.set_path("");

						self.path = Some(url.path().to_string());
						self.connect = Some(Connect::new(addr));

						self.status.state.set(PublishState::Connecting);
					} else {
						self.path = None;
=======
						self.connect = Some(Connect::new(url));
						self.status.connection.set(ConnectionStatus::Connecting);
					} else {
>>>>>>> 5ad9db42
						self.connect = None;
						self.status.connection.set(ConnectionStatus::Disconnected);
					}
				},
				Some(session) = async { Some(self.connect.as_mut()?.established().await) } => {
<<<<<<< HEAD
					let path = self.path.as_ref().unwrap();
					let mut broadcast = moq_karp::BroadcastProducer::new(session?, path.to_string())?;
=======
					let path = self.connect.take().unwrap().path;

					let mut broadcast = moq_karp::BroadcastProducer::new(session?, path)?;
>>>>>>> 5ad9db42
					if let Some(video) = self.video.as_mut() {
						self.video_track = Some(broadcast.publish_video(video.info().clone())?);
					}

					self.broadcast = Some(broadcast);
					self.status.connection.set(ConnectionStatus::Connected);
				},
				media = self.controls.media.next() => {
					let media = media.ok_or(Error::Closed)?;

					// Close the existing video stream.
					self.video.take();
					self.video_track.take();

					if let Some(media) = media {
						if let Some(track) = media.get_video_tracks().iter().next() {
							let track: web_sys::MediaStreamTrack = track.unchecked_into();

							// TODO: Perform this async if the delay is noticeable.
							let video = Video::new(track).await?;

							if let Some(broadcast) = self.broadcast.as_mut() {
								self.video_track = Some(broadcast.publish_video(video.info().clone())?);
							}

							self.video = Some(video);
						}
					} else {
						self.status.connection.set(ConnectionStatus::Connected);
					}
				},
				Some(frame) = async { Some(self.video.as_mut()?.frame().await) } => {
					match frame? {
						None => { self.video = None; }
						Some(frame) => {
							if let Some(track) = self.video_track.as_mut() {
								track.write(frame);
							}
						},
					}
				},
			}
		}
	}
}<|MERGE_RESOLUTION|>--- conflicted
+++ resolved
@@ -19,10 +19,6 @@
 	status: StatusSend,
 
 	connect: Option<Connect>,
-<<<<<<< HEAD
-	path: Option<String>,
-=======
->>>>>>> 5ad9db42
 	broadcast: Option<BroadcastProducer>,
 
 	video: Option<Video>,
@@ -35,10 +31,6 @@
 			controls,
 			status,
 			connect: None,
-<<<<<<< HEAD
-			path: None,
-=======
->>>>>>> 5ad9db42
 			broadcast: None,
 			video: None,
 			video_track: None,
@@ -64,37 +56,17 @@
 					self.video = None;
 
 					if let Some(url) = url {
-<<<<<<< HEAD
-						// Connect using the base of the URL.
-						let mut addr = url.clone();
-						addr.set_fragment(None);
-						addr.set_query(None);
-						addr.set_path("");
-
-						self.path = Some(url.path().to_string());
-						self.connect = Some(Connect::new(addr));
-
-						self.status.state.set(PublishState::Connecting);
-					} else {
-						self.path = None;
-=======
 						self.connect = Some(Connect::new(url));
 						self.status.connection.set(ConnectionStatus::Connecting);
 					} else {
->>>>>>> 5ad9db42
 						self.connect = None;
 						self.status.connection.set(ConnectionStatus::Disconnected);
 					}
 				},
 				Some(session) = async { Some(self.connect.as_mut()?.established().await) } => {
-<<<<<<< HEAD
-					let path = self.path.as_ref().unwrap();
-					let mut broadcast = moq_karp::BroadcastProducer::new(session?, path.to_string())?;
-=======
 					let path = self.connect.take().unwrap().path;
 
 					let mut broadcast = moq_karp::BroadcastProducer::new(session?, path)?;
->>>>>>> 5ad9db42
 					if let Some(video) = self.video.as_mut() {
 						self.video_track = Some(broadcast.publish_video(video.info().clone())?);
 					}

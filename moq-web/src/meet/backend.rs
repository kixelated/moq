--- conflicted
+++ resolved
@@ -18,10 +18,6 @@
 	controls: ControlsRecv,
 	status: StatusSend,
 
-<<<<<<< HEAD
-	room: Option<String>,
-=======
->>>>>>> 5ad9db42
 	connect: Option<Connect>,
 	announced: Option<AnnouncedConsumer>,
 
@@ -36,10 +32,6 @@
 			status,
 			producer,
 
-<<<<<<< HEAD
-			room: None,
-=======
->>>>>>> 5ad9db42
 			connect: None,
 			announced: None,
 			unique: HashMap::new(),
@@ -63,24 +55,10 @@
 					// TODO unannounce existing entries?
 					self.announced = None;
 
-<<<<<<< HEAD
-					if let Some(url) = url{
-						// Connect using the base of the URL.
-						let mut addr = url.clone();
-						addr.set_fragment(None);
-						addr.set_query(None);
-						addr.set_path("");
-
-						self.room = Some(url.path().to_string());
-						self.connect = Some(Connect::new(addr));
-					} else {
-						self.room = None;
-=======
 					if let Some(url) = url {
 						self.connect = Some(Connect::new(url));
 						self.status.connection.update(ConnectionStatus::Connecting);
 					} else {
->>>>>>> 5ad9db42
 						self.connect = None;
 						self.status.connection.update(ConnectionStatus::Disconnected);
 					}
@@ -89,31 +67,20 @@
 					tracing::info!("connected to server");
 					let session = session?;
 					self.producer.reset();
-<<<<<<< HEAD
-					let room = self.room.as_ref().unwrap();
-					tracing::info!(?room, "connected to remote");
-					let filter = format!("{}/*/.catalog", room);
+					let path = self.connect.take().unwrap().path;
+
+					// TODO make a helper in karp for this
+					let filter = format!("{}/*/.catalog.json", path);
 					self.announced = Some(session.announced(filter));
-					self.connect = None;
-=======
-					let path = self.connect.take().unwrap().path;
-					self.announced = Some(session.announced(path));
 					self.status.connection.update(ConnectionStatus::Connected);
->>>>>>> 5ad9db42
 				},
 				Some(announce) = async { Some(self.announced.as_mut()?.next().await) } => {
-					tracing::info!(?announce, "iannounce");
+					tracing::info!(?announce, "announce");
 					let announce = announce.ok_or(Error::Closed)?;
 					match announce {
-<<<<<<< HEAD
-						Announced::Active(am) => self.announced(am),
-						Announced::Ended(am) => self.unannounced(am),
-						Announced::Live => { self.producer.live(); },
-=======
-						Announced::Active(suffix) => self.announced(suffix),
-						Announced::Ended(suffix) => self.unannounced(suffix),
+						Announced::Active(track) => self.announced(track),
+						Announced::Ended(track) => self.unannounced(track),
 						Announced::Live => self.live(),
->>>>>>> 5ad9db42
 					}
 				},
 				else => return Ok(()),
@@ -122,24 +89,24 @@
 	}
 
 	// Parse the user's name out of the "name/id" pair
-	fn parse_name(am: AnnouncedMatch) -> std::result::Result<String, AnnouncedMatch> {
-		match am.capture().find("/") {
+	fn parse_name(track: AnnouncedMatch) -> std::result::Result<String, AnnouncedMatch> {
+		match track.capture().find("/") {
 			Some(index) => {
 				// Make sure there's only one slash for bonus points
-				if am.capture()[index + 1..].contains("/") {
-					return Err(am);
+				if track.capture()[index + 1..].contains("/") {
+					return Err(track);
 				}
 
-				let mut capture = am.to_capture();
+				let mut capture = track.to_capture();
 				capture.truncate(index);
 				Ok(capture)
 			}
-			None => Err(am),
+			None => Err(track),
 		}
 	}
 
-	fn announced(&mut self, am: AnnouncedMatch) {
-		let name = match Self::parse_name(am) {
+	fn announced(&mut self, track: AnnouncedMatch) {
+		let name = match Self::parse_name(track) {
 			Ok(name) => name,
 			Err(name) => {
 				tracing::warn!(?name, "failed to parse track name");
@@ -161,8 +128,8 @@
 		self.update_status();
 	}
 
-	fn unannounced(&mut self, am: AnnouncedMatch) {
-		let name = match Self::parse_name(am) {
+	fn unannounced(&mut self, track: AnnouncedMatch) {
+		let name = match Self::parse_name(track) {
 			Ok(name) => name,
 			Err(_) => return,
 		};

--- conflicted
+++ resolved
@@ -2,10 +2,7 @@
 
 # Using Just: https://github.com/casey/just?tab=readme-ov-file#installation
 
-<<<<<<< HEAD
 # This may help if you are having trouble running just on windows
-=======
->>>>>>> 362c93db
 set windows-shell := ["C:\\Program Files\\Git\\bin\\sh.exe","-c"]
 
 export RUST_BACKTRACE := "1"

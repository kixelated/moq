--- conflicted
+++ resolved
@@ -12,15 +12,10 @@
 categories = ["multimedia", "network-programming", "web-programming"]
 
 [dependencies]
-<<<<<<< HEAD
-moq-transport = { path = "../moq-transport", version = "0.4" }
+moq-transport = { path = "../moq-transport", version = "0.4.1" }
 moq-native = { path = "../moq-native", version = "0.1" }
 moq-dir = { path = "../moq-dir", version = "0.1" }
 moq-api = { path = "../moq-api", version = "0.1" }
-=======
-moq-transport = { path = "../moq-transport", version = "0.4.1" }
-moq-api = { path = "../moq-api", version = "0.1.0" }
->>>>>>> f2d14c3e
 
 # QUIC
 quinn = "0.10"

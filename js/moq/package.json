--- conflicted
+++ resolved
@@ -20,14 +20,11 @@
 		"release": "tsx ../scripts/release.ts"
 	},
 	"dependencies": {
-<<<<<<< HEAD
-		"@kixelated/web-transport-polyfill": "file:../../../web-transport-rs/web-transport-polyfill"
-=======
-		"async-mutex": "^0.5.0"
+		"async-mutex": "^0.5.0",
+		"@kixelated/web-transport-ws": "link:../../../web-transport-rs/web-transport-ws"
 	},
 	"peerDependencies": {
 		"zod": "^4.0.0"
->>>>>>> dd3cffc8
 	},
 	"devDependencies": {
 		"@typescript/lib-dom": "npm:@types/web@^0.0.241",

import type { AnnouncedConsumer } from "./announced";
import type { BroadcastConsumer } from "./broadcast";
import type * as Path from "./path";

// Both moq-lite and moq-ietf implement this.
export interface Connection {
	readonly url: URL;

	announced(prefix?: Path.Valid): AnnouncedConsumer;
	publish(name: Path.Valid, broadcast: BroadcastConsumer): void;
	consume(broadcast: Path.Valid): BroadcastConsumer;
	close(): void;
	closed(): Promise<void>;
<<<<<<< HEAD
}

export interface WebSocketOptions {
	// If true (default), enable the WebSocket fallback.
	enabled?: boolean;

	// Optional: Use a different URL than WebTransport.
	// By default, `https` => `wss` and `http` => `ws`.
	url?: URL;

	// The delay in milliseconds before attempting the WebSocket fallback. (default: 200)
	// If WebSocket won the previous race for a given URL, this will be 0.
	delay?: DOMHighResTimeStamp;
}

export interface ConnectionProps {
	// WebTransport options.
	webtransport?: WebTransportOptions;

	// WebSocket (fallback) options.
	websocket?: WebSocketOptions;
}

// Save if WebSocket won the last race, so we won't give QUIC a head start next time.
const websocketWon = new Set<string>();

/**
 * Establishes a connection to a MOQ server.
 *
 * @param url - The URL of the server to connect to
 * @returns A promise that resolves to a Connection instance
 */
export async function connect(url: URL, props?: ConnectionProps): Promise<Connection> {
	// Create a cancel promise to kill whichever is still connecting.
	let done: (() => void) | undefined;
	const cancel = new Promise<void>((resolve) => {
		done = resolve;
	});

	const webtransport = globalThis.WebTransport ? connectWebTransport(url, cancel, props?.webtransport) : undefined;

	// Give QUIC a 200ms head start to connect before trying WebSocket, unless WebSocket has won in the past.
	// NOTE that QUIC should be faster because it involves 1/2 fewer RTTs.
	const headstart = !webtransport || websocketWon.has(url.toString()) ? 0 : (props?.websocket?.delay ?? 200);
	const websocket =
		props?.websocket?.enabled !== false
			? connectWebSocket(props?.websocket?.url ?? url, headstart, cancel)
			: undefined;

	if (!websocket && !webtransport) {
		throw new Error("no transport available; WebTransport not supported and WebSocket is disabled");
	}

	// Race them, using `.any` to ignore if one participant has a error.
	const quic = await Promise.any(
		webtransport ? (websocket ? [websocket, webtransport] : [webtransport]) : [websocket],
	);
	if (done) done();

	if (!quic) throw new Error("no transport available");

	// Save if WebSocket won the last race, so we won't give QUIC a head start next time.
	if (quic instanceof WebTransportWs) {
		console.warn(url.toString(), "using WebSocket fallback; the user experience may be degraded");
		websocketWon.add(url.toString());
	}

	// moq-rs currently requires the ROLE extension to be set.
	const extensions = new Lite.Extensions();
	extensions.set(0x0n, new Uint8Array([0x03]));

	const msg = new Lite.SessionClient([Lite.CURRENT_VERSION, Ietf.CURRENT_VERSION], extensions);
	const stream = await Stream.open(quic);

	// We're encoding 0x40 so it's backwards compatible with moq-transport
	await stream.writer.u53(Lite.StreamId.ClientCompat);
	await msg.encode(stream.writer);

	// And we expect 0x41 as the response.
	const serverCompat = await stream.reader.u53();
	if (serverCompat !== Lite.StreamId.ServerCompat) {
		throw new Error(`unsupported server message type: ${serverCompat.toString()}`);
	}

	const server = await Lite.SessionServer.decode(stream.reader);
	if (server.version === Lite.CURRENT_VERSION) {
		console.debug(url.toString(), "moq-lite session established");
		return new Lite.Connection(url, quic, stream);
	} else if (server.version === Ietf.CURRENT_VERSION) {
		console.debug(url.toString(), "moq-ietf session established");
		return new Ietf.Connection(url, quic, stream);
	} else {
		throw new Error(`unsupported server version: ${server.version.toString()}`);
	}
}

async function connectWebTransport(
	url: URL,
	cancel: Promise<void>,
	options?: WebTransportOptions,
): Promise<WebTransport | undefined> {
	let finalUrl = url;

	const finalOptions: WebTransportOptions = {
		allowPooling: false,
		congestionControl: "low-latency",
		...options,
	};

	// Only perform certificate fetch and URL rewrite when polyfill is not needed
	// This is needed because WebTransport is a butt to work with in local development.
	if (url.protocol === "http:") {
		const fingerprintUrl = new URL(url);
		fingerprintUrl.pathname = "/certificate.sha256";
		fingerprintUrl.search = "";
		console.warn(fingerprintUrl.toString(), "performing an insecure fingerprint fetch; use https:// in production");

		// Fetch the fingerprint from the server.
		const fingerprint = await Promise.race([fetch(fingerprintUrl), cancel]);
		if (!fingerprint) return undefined;

		const fingerprintText = await Promise.race([fingerprint.text(), cancel]);
		if (fingerprintText === undefined) return undefined;

		finalOptions.serverCertificateHashes = (finalOptions.serverCertificateHashes || []).concat([
			{
				algorithm: "sha-256",
				value: Hex.toBytes(fingerprintText),
			},
		]);

		finalUrl = new URL(url);
		finalUrl.protocol = "https:";
	}

	const quic = new WebTransport(finalUrl, finalOptions);

	// Wait for the WebTransport to connect, or for the cancel promise to resolve.
	// Close the connection if we lost the race.
	const loaded = await Promise.race([quic.ready.then(() => true), cancel]);
	if (!loaded) {
		quic.close();
		return undefined;
	}

	return quic;
}

// TODO accept arguments to control the port/path used.
async function connectWebSocket(url: URL, delay: number, cancel: Promise<void>): Promise<WebTransport | undefined> {
	const timer = new Promise<void>((resolve) => setTimeout(resolve, delay));

	const active = await Promise.race([cancel, timer.then(() => true)]);
	if (!active) return undefined;

	if (delay) {
		console.debug(url.toString(), `no WebTransport after ${delay}ms, attempting WebSocket fallback`);
	}

	const quic = new WebTransportWs(url);

	// Wait for the WebSocket to connect, or for the cancel promise to resolve.
	// Close the connection if we lost the race.
	const loaded = await Promise.race([quic.ready.then(() => true), cancel]);
	if (!loaded) {
		quic.close();
		return undefined;
	}

	return quic;
=======
>>>>>>> 21f279ad
}<|MERGE_RESOLUTION|>--- conflicted
+++ resolved
@@ -11,177 +11,4 @@
 	consume(broadcast: Path.Valid): BroadcastConsumer;
 	close(): void;
 	closed(): Promise<void>;
-<<<<<<< HEAD
-}
-
-export interface WebSocketOptions {
-	// If true (default), enable the WebSocket fallback.
-	enabled?: boolean;
-
-	// Optional: Use a different URL than WebTransport.
-	// By default, `https` => `wss` and `http` => `ws`.
-	url?: URL;
-
-	// The delay in milliseconds before attempting the WebSocket fallback. (default: 200)
-	// If WebSocket won the previous race for a given URL, this will be 0.
-	delay?: DOMHighResTimeStamp;
-}
-
-export interface ConnectionProps {
-	// WebTransport options.
-	webtransport?: WebTransportOptions;
-
-	// WebSocket (fallback) options.
-	websocket?: WebSocketOptions;
-}
-
-// Save if WebSocket won the last race, so we won't give QUIC a head start next time.
-const websocketWon = new Set<string>();
-
-/**
- * Establishes a connection to a MOQ server.
- *
- * @param url - The URL of the server to connect to
- * @returns A promise that resolves to a Connection instance
- */
-export async function connect(url: URL, props?: ConnectionProps): Promise<Connection> {
-	// Create a cancel promise to kill whichever is still connecting.
-	let done: (() => void) | undefined;
-	const cancel = new Promise<void>((resolve) => {
-		done = resolve;
-	});
-
-	const webtransport = globalThis.WebTransport ? connectWebTransport(url, cancel, props?.webtransport) : undefined;
-
-	// Give QUIC a 200ms head start to connect before trying WebSocket, unless WebSocket has won in the past.
-	// NOTE that QUIC should be faster because it involves 1/2 fewer RTTs.
-	const headstart = !webtransport || websocketWon.has(url.toString()) ? 0 : (props?.websocket?.delay ?? 200);
-	const websocket =
-		props?.websocket?.enabled !== false
-			? connectWebSocket(props?.websocket?.url ?? url, headstart, cancel)
-			: undefined;
-
-	if (!websocket && !webtransport) {
-		throw new Error("no transport available; WebTransport not supported and WebSocket is disabled");
-	}
-
-	// Race them, using `.any` to ignore if one participant has a error.
-	const quic = await Promise.any(
-		webtransport ? (websocket ? [websocket, webtransport] : [webtransport]) : [websocket],
-	);
-	if (done) done();
-
-	if (!quic) throw new Error("no transport available");
-
-	// Save if WebSocket won the last race, so we won't give QUIC a head start next time.
-	if (quic instanceof WebTransportWs) {
-		console.warn(url.toString(), "using WebSocket fallback; the user experience may be degraded");
-		websocketWon.add(url.toString());
-	}
-
-	// moq-rs currently requires the ROLE extension to be set.
-	const extensions = new Lite.Extensions();
-	extensions.set(0x0n, new Uint8Array([0x03]));
-
-	const msg = new Lite.SessionClient([Lite.CURRENT_VERSION, Ietf.CURRENT_VERSION], extensions);
-	const stream = await Stream.open(quic);
-
-	// We're encoding 0x40 so it's backwards compatible with moq-transport
-	await stream.writer.u53(Lite.StreamId.ClientCompat);
-	await msg.encode(stream.writer);
-
-	// And we expect 0x41 as the response.
-	const serverCompat = await stream.reader.u53();
-	if (serverCompat !== Lite.StreamId.ServerCompat) {
-		throw new Error(`unsupported server message type: ${serverCompat.toString()}`);
-	}
-
-	const server = await Lite.SessionServer.decode(stream.reader);
-	if (server.version === Lite.CURRENT_VERSION) {
-		console.debug(url.toString(), "moq-lite session established");
-		return new Lite.Connection(url, quic, stream);
-	} else if (server.version === Ietf.CURRENT_VERSION) {
-		console.debug(url.toString(), "moq-ietf session established");
-		return new Ietf.Connection(url, quic, stream);
-	} else {
-		throw new Error(`unsupported server version: ${server.version.toString()}`);
-	}
-}
-
-async function connectWebTransport(
-	url: URL,
-	cancel: Promise<void>,
-	options?: WebTransportOptions,
-): Promise<WebTransport | undefined> {
-	let finalUrl = url;
-
-	const finalOptions: WebTransportOptions = {
-		allowPooling: false,
-		congestionControl: "low-latency",
-		...options,
-	};
-
-	// Only perform certificate fetch and URL rewrite when polyfill is not needed
-	// This is needed because WebTransport is a butt to work with in local development.
-	if (url.protocol === "http:") {
-		const fingerprintUrl = new URL(url);
-		fingerprintUrl.pathname = "/certificate.sha256";
-		fingerprintUrl.search = "";
-		console.warn(fingerprintUrl.toString(), "performing an insecure fingerprint fetch; use https:// in production");
-
-		// Fetch the fingerprint from the server.
-		const fingerprint = await Promise.race([fetch(fingerprintUrl), cancel]);
-		if (!fingerprint) return undefined;
-
-		const fingerprintText = await Promise.race([fingerprint.text(), cancel]);
-		if (fingerprintText === undefined) return undefined;
-
-		finalOptions.serverCertificateHashes = (finalOptions.serverCertificateHashes || []).concat([
-			{
-				algorithm: "sha-256",
-				value: Hex.toBytes(fingerprintText),
-			},
-		]);
-
-		finalUrl = new URL(url);
-		finalUrl.protocol = "https:";
-	}
-
-	const quic = new WebTransport(finalUrl, finalOptions);
-
-	// Wait for the WebTransport to connect, or for the cancel promise to resolve.
-	// Close the connection if we lost the race.
-	const loaded = await Promise.race([quic.ready.then(() => true), cancel]);
-	if (!loaded) {
-		quic.close();
-		return undefined;
-	}
-
-	return quic;
-}
-
-// TODO accept arguments to control the port/path used.
-async function connectWebSocket(url: URL, delay: number, cancel: Promise<void>): Promise<WebTransport | undefined> {
-	const timer = new Promise<void>((resolve) => setTimeout(resolve, delay));
-
-	const active = await Promise.race([cancel, timer.then(() => true)]);
-	if (!active) return undefined;
-
-	if (delay) {
-		console.debug(url.toString(), `no WebTransport after ${delay}ms, attempting WebSocket fallback`);
-	}
-
-	const quic = new WebTransportWs(url);
-
-	// Wait for the WebSocket to connect, or for the cancel promise to resolve.
-	// Close the connection if we lost the race.
-	const loaded = await Promise.race([quic.ready.then(() => true), cancel]);
-	if (!loaded) {
-		quic.close();
-		return undefined;
-	}
-
-	return quic;
-=======
->>>>>>> 21f279ad
 }
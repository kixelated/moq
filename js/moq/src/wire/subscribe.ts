<<<<<<< HEAD
import * as Message from "./message";
=======
import type { Valid } from "../path";
>>>>>>> 62c4e0f0
import type { Reader, Writer } from "./stream";

export class SubscribeUpdate {
	priority: number;

	constructor(priority: number) {
		this.priority = priority;
	}

	async encodeBody(w: Writer) {
		await w.u8(this.priority);
	}

	static async decodeBody(r: Reader): Promise<SubscribeUpdate> {
		const priority = await r.u8();
		return new SubscribeUpdate(priority);
	}

	// Wrapper methods that automatically handle size prefixing
	async encode(w: Writer): Promise<void> {
		return Message.encode(this, w);
	}

	static async decode(r: Reader): Promise<SubscribeUpdate> {
		return Message.decode(SubscribeUpdate, r);
	}

	static async decode_maybe(r: Reader): Promise<SubscribeUpdate | undefined> {
		if (await r.done()) return;
		return SubscribeUpdate.decode(r);
	}
}

export class Subscribe extends SubscribeUpdate {
	id: bigint;
	broadcast: Valid;
	track: string;

	static StreamID = 0x2;

	constructor(id: bigint, broadcast: Valid, track: string, priority: number) {
		super(priority);
		this.id = id;
		this.broadcast = broadcast;
		this.track = track;
	}

	override async encodeBody(w: Writer) {
		await w.u62(this.id);
		await w.path(this.broadcast);
		await w.string(this.track);
		await super.encodeBody(w);
	}

	static override async decodeBody(r: Reader): Promise<Subscribe> {
		const id = await r.u62();
		const broadcast = await r.path();
		const track = await r.string();
		const update = await SubscribeUpdate.decodeBody(r);
		return new Subscribe(id, broadcast, track, update.priority);
	}

	// Wrapper methods that automatically handle size prefixing
	override async encode(w: Writer): Promise<void> {
		return Message.encode(this, w);
	}

	static override async decode(r: Reader): Promise<Subscribe> {
		return Message.decode(Subscribe, r);
	}
}

export class SubscribeOk {
	priority: number;

	constructor(priority: number) {
		this.priority = priority;
	}

<<<<<<< HEAD
	async encodeBody(w: Writer) {
		await w.u53(this.priority);
	}

	static async decodeBody(r: Reader): Promise<SubscribeOk> {
		const priority = await r.u53();
=======
	async encode(w: Writer) {
		await w.u8(this.priority);
	}

	static async decode(r: Reader): Promise<SubscribeOk> {
		const priority = await r.u8();
>>>>>>> 62c4e0f0
		return new SubscribeOk(priority);
	}

	// Wrapper methods that automatically handle size prefixing
	async encode(w: Writer): Promise<void> {
		return Message.encode(this, w);
	}

	static async decode(r: Reader): Promise<SubscribeOk> {
		return Message.decode(SubscribeOk, r);
	}
}<|MERGE_RESOLUTION|>--- conflicted
+++ resolved
@@ -1,8 +1,5 @@
-<<<<<<< HEAD
-import * as Message from "./message";
-=======
+import { decodeMessage, encodeMessage } from "./message";
 import type { Valid } from "../path";
->>>>>>> 62c4e0f0
 import type { Reader, Writer } from "./stream";
 
 export class SubscribeUpdate {
@@ -23,11 +20,11 @@
 
 	// Wrapper methods that automatically handle size prefixing
 	async encode(w: Writer): Promise<void> {
-		return Message.encode(this, w);
+		return encodeMessage(this, w);
 	}
 
 	static async decode(r: Reader): Promise<SubscribeUpdate> {
-		return Message.decode(SubscribeUpdate, r);
+		return decodeMessage(SubscribeUpdate, r);
 	}
 
 	static async decode_maybe(r: Reader): Promise<SubscribeUpdate | undefined> {
@@ -67,11 +64,11 @@
 
 	// Wrapper methods that automatically handle size prefixing
 	override async encode(w: Writer): Promise<void> {
-		return Message.encode(this, w);
+		return encodeMessage(this, w);
 	}
 
 	static override async decode(r: Reader): Promise<Subscribe> {
-		return Message.decode(Subscribe, r);
+		return decodeMessage(Subscribe, r);
 	}
 }
 
@@ -82,30 +79,21 @@
 		this.priority = priority;
 	}
 
-<<<<<<< HEAD
 	async encodeBody(w: Writer) {
-		await w.u53(this.priority);
+		await w.u8(this.priority);
 	}
 
 	static async decodeBody(r: Reader): Promise<SubscribeOk> {
-		const priority = await r.u53();
-=======
-	async encode(w: Writer) {
-		await w.u8(this.priority);
-	}
-
-	static async decode(r: Reader): Promise<SubscribeOk> {
 		const priority = await r.u8();
->>>>>>> 62c4e0f0
 		return new SubscribeOk(priority);
 	}
 
 	// Wrapper methods that automatically handle size prefixing
 	async encode(w: Writer): Promise<void> {
-		return Message.encode(this, w);
+		return encodeMessage(this, w);
 	}
 
 	static async decode(r: Reader): Promise<SubscribeOk> {
-		return Message.decode(SubscribeOk, r);
+		return decodeMessage(SubscribeOk, r);
 	}
 }
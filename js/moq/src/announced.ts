<<<<<<< HEAD
import { Signal } from "@kixelated/signals";
import * as Path from "./path.ts";
=======
import { Signal } from "@moq/signals";
import * as Path from "./path.js";
>>>>>>> 0ced9d21

/**
 * The availability of a broadcast.
 *
 * @public
 */
export interface AnnouncedEntry {
	path: Path.Valid;
	active: boolean;
}

export class AnnouncedState {
	queue = new Signal<AnnouncedEntry[]>([]);
	closed = new Signal<boolean | Error>(false);
}

/**
 * Handles writing announcements to the announcement queue.
 *
 * @public
 */
export class Announced {
	state = new AnnouncedState();
	prefix: Path.Valid;

	readonly closed: Promise<Error | undefined>;

	constructor(prefix = Path.empty()) {
		this.prefix = prefix;
		this.closed = new Promise((resolve) => {
			const dispose = this.state.closed.subscribe((closed) => {
				if (!closed) return;
				resolve(closed instanceof Error ? closed : undefined);
				dispose();
			});
		});
	}

	/**
	 * Writes an announcement to the queue.
	 * @param announcement - The announcement to write
	 */
	append(announcement: AnnouncedEntry) {
		if (this.state.closed.peek()) throw new Error("announced is closed");
		this.state.queue.mutate((queue) => {
			queue.push(announcement);
		});
	}

	/**
	 * Closes the writer.
	 * @param abort - If provided, throw this exception instead of returning undefined.
	 */
	close(abort?: Error) {
		this.state.closed.set(abort ?? true);
		this.state.queue.mutate((queue) => {
			queue.length = 0;
		});
	}

	/**
	 * Returns the next announcement.
	 */
	async next(): Promise<AnnouncedEntry | undefined> {
		for (;;) {
			const announce = this.state.queue.peek().shift();
			if (announce) return announce;

			const closed = this.state.closed.peek();
			if (closed instanceof Error) throw closed;
			if (closed) return undefined;

			await Signal.race(this.state.queue, this.state.closed);
		}
	}
}<|MERGE_RESOLUTION|>--- conflicted
+++ resolved
@@ -1,10 +1,5 @@
-<<<<<<< HEAD
-import { Signal } from "@kixelated/signals";
-import * as Path from "./path.ts";
-=======
 import { Signal } from "@moq/signals";
 import * as Path from "./path.js";
->>>>>>> 0ced9d21
 
 /**
  * The availability of a broadcast.

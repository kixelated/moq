<!doctype html>
<html lang="en" class="dark">

<head>
	<meta charset="utf-8">
	<meta name="viewport" content="width=device-width, initial-scale=1">
	<title>MoQ Demo</title>

	<link rel="stylesheet" href="index.css">
	<link rel="icon" type="image/svg+xml" href="/favicon.svg">
</head>

<body class="dark:bg-black p-4">
	<!-- Show if this browser supports everything we need. -->
	<hang-support mode="watch" show="partial"></hang-support>

	<!--
		There's a simple, web component to set up the provided canvas, including some basic controls.
		Note that the path is optional, and can be set via query parameters in index.ts.

		The relay url is loaded from an environment as it contains a generated JWT authentication token.
		Feel free to hard-code it if you have public access configured, like `url="https://relay.moq.dev/anon"`
		NOTE: `http` performs an insecure certificate check. You must use `https` in production.

		The broadcast path is overwritten by the ?path query parameter in index.ts.

		TODO: There's a bug with Big Buck Bunny causing audio to stutter, so we need to increase the latency to 100ms.

	-->
<<<<<<< HEAD
	<hang-watch-ui>
		<hang-watch url="%VITE_RELAY_URL%" path="bbb" muted>
			<canvas style="width: 100%; height: auto; border-radius: 4px; margin: 0 auto;"></canvas>
		</hang-watch>
	</hang-watch-ui>
=======
	<hang-watch url="%VITE_RELAY_URL%" path="bbb" muted controls>
		<div id="watch-container" style="width: 100%; height: auto; border-radius: 4px; margin: 0 auto; position: relative">
			<canvas style="width: 100%; height: auto;"></canvas>
		</div>
	</hang-watch>
>>>>>>> 3ef7919e

	<h3>Other demos:</h3>
	<ul>
		<li><a href="publish.html">Publish a broadcast.</a></li>
		<li><a href="meet.html">Watch a room of broadcasts.</a></li>
		<li><a href="support.html">Check browser support.</a></li>
	</ul>

	<h3>Tips:</h3>
	<p>
		You can find the source code for this demo in <code>js/hang-demo/src/index.html</code>.
		Yes I know it's confusing when a command automatically opens a browser window.
	</p>
	<p>
		This demo uses
		<code>http</code> so it's extra not secure.
		It works by insecurely fetching the certificate hash and telling WebTransport to trust it.
		If you're going to run this code in production, you'll need a valid certificate (ex. LetsEncrypt) and use
		<code>https</code>.
	</p>
	<hr />
	<p>
		You can instanciate the player via the provided <code class="language-html">&lt;hang-watch&gt;</code> <a
			href="https://developer.mozilla.org/en-US/docs/Web/API/Web_components">Web Component</a>.
		Either modify HTML attributes like <code class="language-html">&lt;hang-watch paused&gt;</code> or use the
		Javascript API.
		The Javascript API is still evolving, so I recommend the Web Component for now.
	</p>
	<p>
		You can provide your own canvas element and use CSS to modify it.
		Unfortunately, you can't use the HTML width/height attributes because of how <a
			href="https://developer.mozilla.org/en-US/docs/Web/API/OffscreenCanvas">OffscreenCanvas</a>
		works.
		For example:
	<pre><code class="language-html">&lt;hang-watch url=&quot;http://localhost:4443/&quot; room=&quot;demo&quot; path=&quot;bbb&quot;&gt;
	&lt;!-- Optionally provide a custom canvas element that we can style as needed --&gt;
	&lt;canvas style=&quot;max-width: 100%; height: auto; border-radius: 4px;&quot;&gt;&lt;/canvas&gt;
&lt;/hang-watch&gt;</code></pre>
	</p>
	<p>
		Don't want video? Don't provide a canvas!
		It won't be downloaded, decoded, or rendered.
		This includes when the video is paused, minimized, not in the DOM, or scrolled out of view.
		wowee the bandwidth savings!
	</p>
	<p>
		Audio may start muted because the browser can require user interaction before autoplaying.
		You can unmute it by removing the <code>muted</code> property or calling <code
			class="language-typescript">watch.audio.muted.set(false)</code> via the Javascript API.
		And of course, nothing is downloaded while it's muted.
	</p>
	<hr />
	<p>
		The Javascript API is far more powerful and you can access properties directly:

	<pre><code class="language-typescript">const watch = document.getElementById("watch");
watch.audio.muted.set(true);
</code></pre>
	</p>

	<p>
		All of the properties are reactive using a hand-rolled signals library: `@kixelated/signals`.
		You could use it... or you can use the provided `react` and `solid` helpers:

	<pre><code class="language-typescript">
import { Watch } from "@kixelated/hang";
import solid from "@kixelated/signals/solid";

function Volume(hang: Watch) {
	// Switch to `react` if you're using React, duh.
	const volume = solid(hang.volume);

	// Return a div that displays the volume.
	return &lt;div&gt;
		Volume: {volume()}
	&lt;/div&gt;
}
		</code></pre>
	</p>
	<p>
		Using something more niche? There's also a <code
			class="language-typescript">subscribe()</code> method to trigger a callback on change.

	<pre><code class="language-typescript">
const cleanup = hang.volume.subscribe((volume) => {
	document.getElementById("volume-value").textContent = `${volume * 100}%`;
});

// Cleanup the subscription when no longer needed.
cleanup();
		</code></pre>
	</p>
	<hr>
	<p>
		The connection and broadcast are automatically reloaded.
		Try running multiple terminals and kill the broadcast to see what happens.

	<pre><code class="language-bash"># Run the relay and web server in another terminal or the background.
just relay &
just web &

just pub bbb
# Kill it with ctrl+C

# Republish the same broadcast, the player will reconnect.
just pub bbb
		</code></pre>
	</p>
	<p>
		If the Big Bunny is making you sick, you can use other inferior test videos or the <a
			href="publish.html">publish demo</a>.
		For example,
		Try running <code class="language-bash">just pub tos</code> in a new terminal and then <a
			href="index.html?path=tos" target="_blank">watch robots bang</a>.
		This command uses ffmpeg to produce a fragmented MP4 file piped over stdout and then sent over the network.
		Yeah it's pretty gross.
	</p>
	<p>
		If you want to do things more efficiently, you can use the GStreamer plugin from the separate
		<a href="https://github.com/kixelated/hang-gst">hang-gst repository</a>.
		It's pretty crude and doesn't handle all pipeline events; contributions welcome!
	</p>
</body>

<script type="module" src="index.ts"></script>

</html><|MERGE_RESOLUTION|>--- conflicted
+++ resolved
@@ -27,19 +27,11 @@
 		TODO: There's a bug with Big Buck Bunny causing audio to stutter, so we need to increase the latency to 100ms.
 
 	-->
-<<<<<<< HEAD
-	<hang-watch-ui>
-		<hang-watch url="%VITE_RELAY_URL%" path="bbb" muted>
-			<canvas style="width: 100%; height: auto; border-radius: 4px; margin: 0 auto;"></canvas>
-		</hang-watch>
-	</hang-watch-ui>
-=======
 	<hang-watch url="%VITE_RELAY_URL%" path="bbb" muted controls>
 		<div id="watch-container" style="width: 100%; height: auto; border-radius: 4px; margin: 0 auto; position: relative">
 			<canvas style="width: 100%; height: auto;"></canvas>
 		</div>
 	</hang-watch>
->>>>>>> 3ef7919e
 
 	<h3>Other demos:</h3>
 	<ul>

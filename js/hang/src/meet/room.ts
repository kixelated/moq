<<<<<<< HEAD
import type { Path } from "@kixelated/moq";
import { Effect, Signal } from "@kixelated/signals";
=======
import { Path } from "@moq/lite";
import { Effect, Signal } from "@moq/signals";
>>>>>>> 0ced9d21
import { type Moq, type Publish, Watch } from "..";

export type Broadcast = Watch.Broadcast | Publish.Broadcast;

export type RoomProps = {
	connection: Moq.Connection.Established | Signal<Moq.Connection.Established | undefined>;
	path?: Path.Valid | Signal<Path.Valid | undefined>;
};

export class Room {
	// The connection to the server.
	connection: Signal<Moq.Connection.Established | undefined>;

	// An optional prefix to filter broadcasts by.
	path: Signal<Path.Valid | undefined>;

	// The active broadcasts, sorted by announcement time.
	active = new Map<Path.Valid, Broadcast>();

	// All of the remote broadcasts.
	remotes = new Map<Path.Valid, Watch.Broadcast>();

	// The local broadcasts.
	locals = new Map<Path.Valid, Publish.Broadcast>();

	// Optional callbacks to learn when individual broadcasts are added/removed.
	// We avoid using signals because we don't want to re-render everything on every update.
	// One day I'll figure out how to handle collections elegantly.
	#onActive?: (path: Path.Valid, broadcast: Broadcast | undefined) => void;
	#onRemote?: (path: Path.Valid, broadcast: Watch.Broadcast | undefined) => void;
	#onLocal?: (path: Path.Valid, broadcast: Publish.Broadcast | undefined) => void;

	#signals = new Effect();

	constructor(props?: RoomProps) {
		this.connection = Signal.from(props?.connection);
		this.path = Signal.from(props?.path);

		this.#signals.effect(this.#init.bind(this));
	}

	// Render a local broadcast instead of downloading a remote broadcast.
	// This is not a perfect preview, as downloading/decoding is skipped.
	// NOTE: The broadcast is only published when broadcast.enabled is true.
	preview(path: Path.Valid, broadcast: Publish.Broadcast) {
		this.locals.set(path, broadcast);
	}

	unpreview(path: Path.Valid) {
		this.locals.delete(path);
	}

	// Register a callback when a broadcast has been added/removed.
	onActive(callback?: (path: Path.Valid, broadcast: Broadcast | undefined) => void) {
		this.#onActive = callback;
		if (!callback) return;

		for (const [name, broadcast] of this.active) {
			callback(name, broadcast);
		}
	}

	onRemote(callback?: (path: Path.Valid, broadcast: Watch.Broadcast | undefined) => void) {
		this.#onRemote = callback;
		if (!callback) return;

		for (const [name, broadcast] of this.remotes) {
			callback(name, broadcast);
		}
	}

	onLocal(callback?: (path: Path.Valid, broadcast: Publish.Broadcast | undefined) => void) {
		this.#onLocal = callback;
		if (!callback) return;

		for (const [name, broadcast] of this.locals) {
			callback(name, broadcast);
		}
	}

	#init(effect: Effect) {
		const connection = effect.get(this.connection);
		if (!connection) return;

		const url = connection.url;
		if (!url) return;

		const name = effect.get(this.path);

		const announced = connection.announced(name);
		effect.cleanup(() => announced.close());

		effect.spawn(async () => {
			for (;;) {
				const update = await announced.next();
				if (!update) break;

				this.#handleUpdate(update);
			}
		});
	}

	#handleUpdate(update: Moq.AnnouncedEntry) {
		for (const [path, broadcast] of this.locals) {
			if (update.path === path) {
				if (update.active) {
					this.active.set(update.path, broadcast);
					this.#onLocal?.(update.path, broadcast);
					this.#onActive?.(update.path, broadcast);
				} else {
					this.active.delete(update.path);
					this.#onLocal?.(update.path, undefined);
					this.#onActive?.(update.path, undefined);
				}
				return;
			}
		}

		if (update.active) {
			// NOTE: If you were implementing this yourself, you could use the <hang-watch> element instead.
			const watch = new Watch.Broadcast({
				connection: this.connection,
				// NOTE: You're responsible for setting enabled to true if you want to download the broadcast.
				enabled: false,
				path: update.path,
				reload: false,
			});

			this.remotes.set(update.path, watch);
			this.active.set(update.path, watch);

			this.#onRemote?.(update.path, watch);
			this.#onActive?.(update.path, watch);
		} else {
			const existing = this.remotes.get(update.path);
			if (!existing) throw new Error(`broadcast not found: ${update.path}`);

			existing.close();
			this.remotes.delete(update.path);
			this.active.delete(update.path);

			this.#onRemote?.(update.path, undefined);
			this.#onActive?.(update.path, undefined);
		}
	}

	close() {
		this.#signals.close();

		// Swap out the maps so they're empty when the callbacks run.
		const remotes = this.remotes;
		const active = this.active;
		const locals = this.locals;

		this.remotes = new Map();
		this.active = new Map();
		this.locals = new Map();

		// Clear all remote/active broadcasts when there are no more announcements.
		for (const [name, broadcast] of remotes) {
			broadcast.close();
			this.#onRemote?.(name, undefined);
		}

		for (const name of locals.keys()) {
			this.#onLocal?.(name, undefined);
		}

		for (const name of active.keys()) {
			this.#onActive?.(name, undefined);
		}
	}
}<|MERGE_RESOLUTION|>--- conflicted
+++ resolved
@@ -1,10 +1,5 @@
-<<<<<<< HEAD
-import type { Path } from "@kixelated/moq";
-import { Effect, Signal } from "@kixelated/signals";
-=======
-import { Path } from "@moq/lite";
+import type { Path } from "@moq/lite";
 import { Effect, Signal } from "@moq/signals";
->>>>>>> 0ced9d21
 import { type Moq, type Publish, Watch } from "..";
 
 export type Broadcast = Watch.Broadcast | Publish.Broadcast;

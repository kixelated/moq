--- conflicted
+++ resolved
@@ -2,12 +2,8 @@
 import { Effect, type Getter, Signal } from "@kixelated/signals";
 import type * as Catalog from "../../catalog";
 import { u8, u53 } from "../../catalog/integers";
-<<<<<<< HEAD
 import * as Frame from "../../frame";
-=======
-import * as Container from "../../container";
 import { loadAudioWorklet } from "../../util/hacks";
->>>>>>> 9c42e0de
 import { Captions, type CaptionsProps } from "./captions";
 import type * as Capture from "./capture";
 import { Speaking, type SpeakingProps } from "./speaking";

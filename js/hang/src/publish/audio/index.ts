import * as Moq from "@kixelated/moq";
import { Effect, type Getter, Signal } from "@kixelated/signals";
import type * as Catalog from "../../catalog";
import { u8, u53 } from "../../catalog/integers";
import * as Frame from "../../frame";
import { Captions, type CaptionsProps } from "./captions";
import type * as Capture from "./capture";

export * from "./captions";

const GAIN_MIN = 0.001;
const FADE_TIME = 0.2;

<<<<<<< HEAD
export type Source = AudioStreamTrack;
=======
// Unfortunately, we need to use a Vite-exclusive import for now.
import CaptureWorklet from "./capture-worklet?worker&url";
import { Speaking, type SpeakingProps } from "./speaking";
>>>>>>> 49c74403

export type AudioConstraints = Omit<
	MediaTrackConstraints,
	"aspectRatio" | "backgroundBlur" | "displaySurface" | "facingMode" | "frameRate" | "height" | "width"
>;

// Stronger typing for the MediaStreamTrack interface.
export interface AudioStreamTrack extends MediaStreamTrack {
	kind: "audio";
	clone(): AudioStreamTrack;
	getSettings(): AudioTrackSettings;
}

// MediaTrackSettings can represent both audio and video, which means a LOT of possibly undefined properties.
// This is a fork of the MediaTrackSettings interface with properties required for audio or video.
export interface AudioTrackSettings {
	deviceId: string;
	groupId: string;

	autoGainControl: boolean;
	channelCount: number;
	echoCancellation: boolean;
	noiseSuppression: boolean;
	sampleRate: number;
	sampleSize: number;
}

// The initial values for our signals.
export type AudioProps = {
	enabled?: boolean | Signal<boolean>;
	source?: Source | Signal<Source | undefined>;

	muted?: boolean | Signal<boolean>;
	volume?: number | Signal<number>;
	captions?: CaptionsProps;
	speaking?: SpeakingProps;

	// The size of each group. Larger groups mean fewer drops but the viewer can fall further behind.
	// NOTE: Each frame is always flushed to the network immediately.
	maxLatency?: DOMHighResTimeStamp;
};

export class Audio {
	broadcast: Moq.BroadcastProducer;
	enabled: Signal<boolean>;

	muted: Signal<boolean>;
	volume: Signal<number>;
	captions: Captions;
	speaking: Speaking;
	maxLatency: DOMHighResTimeStamp;

	source: Signal<Source | undefined>;

	#catalog = new Signal<Catalog.Audio | undefined>(undefined);
	readonly catalog: Getter<Catalog.Audio | undefined> = this.#catalog;

	#config = new Signal<Catalog.AudioConfig | undefined>(undefined);
	readonly config: Getter<Catalog.AudioConfig | undefined> = this.#config;

	#worklet = new Signal<AudioWorkletNode | undefined>(undefined);

	#gain = new Signal<GainNode | undefined>(undefined);
	readonly root: Getter<AudioNode | undefined> = this.#gain;

	#track = new Moq.TrackProducer("audio", 1);

	#signals = new Effect();

	constructor(broadcast: Moq.BroadcastProducer, props?: AudioProps) {
		this.broadcast = broadcast;
		this.source = Signal.from(props?.source);
		this.enabled = Signal.from(props?.enabled ?? false);
		this.speaking = new Speaking(this, props?.speaking);
		this.captions = new Captions(this, props?.captions);
		this.muted = Signal.from(props?.muted ?? false);
		this.volume = Signal.from(props?.volume ?? 1);
		this.maxLatency = props?.maxLatency ?? 100; // Default is a group every 100ms

		this.#signals.effect(this.#runSource.bind(this));
		this.#signals.effect(this.#runGain.bind(this));
		this.#signals.effect(this.#runEncoder.bind(this));
		this.#signals.effect(this.#runCatalog.bind(this));
	}

	#runSource(effect: Effect): void {
		const enabled = effect.get(this.enabled);
		if (!enabled) return;

		const source = effect.get(this.source);
		if (!source) return;

		const settings = source.getSettings();

		const context = new AudioContext({
			latencyHint: "interactive",
			sampleRate: settings.sampleRate,
		});
		effect.cleanup(() => context.close());

		const root = new MediaStreamAudioSourceNode(context, {
			mediaStream: new MediaStream([source]),
		});
		effect.cleanup(() => root.disconnect());

		const gain = new GainNode(context, {
			gain: this.volume.peek(),
		});
		root.connect(gain);
		effect.cleanup(() => gain.disconnect());

		// Async because we need to wait for the worklet to be registered.
		effect.spawn(async () => {
			await context.audioWorklet.addModule(CaptureWorklet);
			const worklet = new AudioWorkletNode(context, "capture", {
				numberOfInputs: 1,
				numberOfOutputs: 0,
				channelCount: settings.channelCount,
			});

			effect.set(this.#worklet, worklet);

			gain.connect(worklet);
			effect.cleanup(() => worklet.disconnect());

			// Only set the gain after the worklet is registered.
			effect.set(this.#gain, gain);
		});
	}

	#runGain(effect: Effect): void {
		const gain = effect.get(this.#gain);
		if (!gain) return;

		effect.cleanup(() => gain.gain.cancelScheduledValues(gain.context.currentTime));

		const volume = effect.get(this.muted) ? 0 : effect.get(this.volume);
		if (volume < GAIN_MIN) {
			gain.gain.exponentialRampToValueAtTime(GAIN_MIN, gain.context.currentTime + FADE_TIME);
			gain.gain.setValueAtTime(0, gain.context.currentTime + FADE_TIME + 0.01);
		} else {
			gain.gain.exponentialRampToValueAtTime(volume, gain.context.currentTime + FADE_TIME);
		}
	}

	#runEncoder(effect: Effect): void {
		if (!effect.get(this.enabled)) return;

		const source = effect.get(this.source);
		if (!source) return;

		const worklet = effect.get(this.#worklet);
		if (!worklet) return;

		const settings = source.getSettings() as AudioTrackSettings;

		const config = {
			// TODO get codec and description from decoderConfig
			codec: "opus",
			// Firefox doesn't provide the sampleRate in the settings.
			sampleRate: u53(settings.sampleRate ?? worklet?.context.sampleRate),
			numberOfChannels: u53(settings.channelCount),
			// TODO configurable
			bitrate: u53(settings.channelCount * 32_000),
		};

		let group: Moq.GroupProducer = this.#track.appendGroup();
		effect.cleanup(() => group.close());

		let groupTimestamp = 0;

		const encoder = new AudioEncoder({
			output: (frame) => {
				if (frame.type !== "key") {
					throw new Error("only key frames are supported");
				}

				if (frame.timestamp - groupTimestamp >= 1000 * this.maxLatency) {
					group.close();
					group = this.#track.appendGroup();
					groupTimestamp = frame.timestamp;
				}

				const buffer = Frame.encode(frame, frame.timestamp);
				group.writeFrame(buffer);
			},
			error: (err) => {
				group.abort(err);
			},
		});
		effect.cleanup(() => encoder.close());

		encoder.configure({
			codec: config.codec,
			numberOfChannels: config.numberOfChannels,
			sampleRate: config.sampleRate,
			bitrate: config.bitrate,
		});

		effect.set(this.#config, config);

		worklet.port.onmessage = ({ data }: { data: Capture.AudioFrame }) => {
			const channels = data.channels.slice(0, settings.channelCount);
			const joinedLength = channels.reduce((a, b) => a + b.length, 0);
			const joined = new Float32Array(joinedLength);

			channels.reduce((offset: number, channel: Float32Array): number => {
				joined.set(channel, offset);
				return offset + channel.length;
			}, 0);

			const frame = new AudioData({
				format: "f32-planar",
				sampleRate: worklet.context.sampleRate,
				numberOfFrames: channels[0].length,
				numberOfChannels: channels.length,
				timestamp: (1_000_000 * data.timestamp) / worklet.context.sampleRate,
				data: joined,
				transfer: [joined.buffer],
			});

			encoder.encode(frame);
			frame.close();
		};
		effect.cleanup(() => {
			worklet.port.onmessage = null;
		});
	}

	#runCatalog(effect: Effect): void {
		const config = effect.get(this.#config);
		if (!config) return;

		// Insert the track into the broadcast before returning the catalog referencing it.
		this.broadcast.insertTrack(this.#track.consume());
		effect.cleanup(() => this.broadcast.removeTrack(this.#track.name));

		const captions = effect.get(this.captions.catalog);
		const speaking = effect.get(this.speaking.catalog);

		const catalog: Catalog.Audio = {
			track: {
				name: this.#track.name,
				priority: u8(this.#track.priority),
			},
			config,
			captions,
			speaking,
		};

		effect.set(this.#catalog, catalog);
	}

	close() {
		this.#signals.close();
		this.captions.close();
		this.speaking.close();
		this.#track.close();
	}
}<|MERGE_RESOLUTION|>--- conflicted
+++ resolved
@@ -11,13 +11,11 @@
 const GAIN_MIN = 0.001;
 const FADE_TIME = 0.2;
 
-<<<<<<< HEAD
 export type Source = AudioStreamTrack;
-=======
+
 // Unfortunately, we need to use a Vite-exclusive import for now.
 import CaptureWorklet from "./capture-worklet?worker&url";
 import { Speaking, type SpeakingProps } from "./speaking";
->>>>>>> 49c74403
 
 export type AudioConstraints = Omit<
 	MediaTrackConstraints,

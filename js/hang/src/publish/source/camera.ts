--- conflicted
+++ resolved
@@ -1,10 +1,5 @@
-<<<<<<< HEAD
-import { Effect, Signal } from "@kixelated/signals";
+import { Effect, Signal } from "@moq/signals";
 import type * as Video from "../video";
-=======
-import { Effect, Signal } from "@moq/signals";
-import * as Video from "../video";
->>>>>>> 0ced9d21
 import { Device, type DeviceProps } from "./device";
 
 export interface CameraProps {

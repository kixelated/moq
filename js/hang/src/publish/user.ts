--- conflicted
+++ resolved
@@ -1,10 +1,5 @@
-<<<<<<< HEAD
-import { Effect, Signal } from "@kixelated/signals";
+import { Effect, Signal } from "@moq/signals";
 import type * as Catalog from "../catalog";
-=======
-import { Effect, Signal } from "@moq/signals";
-import * as Catalog from "../catalog";
->>>>>>> 0ced9d21
 
 export type Props = {
 	enabled?: boolean | Signal<boolean>;

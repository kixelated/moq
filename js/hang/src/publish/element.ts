import * as Moq from "@kixelated/moq";
import { Effect, Signal } from "@kixelated/signals";
import { Broadcast } from "./broadcast";
import * as Source from "./source";

// TODO: remove device; it's a backwards compatible alias for source.
// TODO remove name; it's a backwards compatible alias for path.
const OBSERVED = ["url", "name", "path", "device", "audio", "video", "controls", "source"] as const;
type Observed = (typeof OBSERVED)[number];

type SourceType = "camera" | "screen" | "file";

export interface HangPublishSignals {
	url: Signal<URL | undefined>;
	path: Signal<Moq.Path.Valid | undefined>;
	device: Signal<SourceType | undefined>;
	audio: Signal<boolean>;
	video: Signal<boolean>;
	controls: Signal<boolean>;
	source: Signal<SourceType | undefined>;
	file: Signal<File | undefined>;
}

export default class HangPublish extends HTMLElement {
	static observedAttributes = OBSERVED;

	signals: HangPublishSignals = {
		url: new Signal<URL | undefined>(undefined),
		path: new Signal<Moq.Path.Valid | undefined>(undefined),
		device: new Signal<SourceType | undefined>(undefined),
		audio: new Signal<boolean>(false),
		video: new Signal<boolean>(false),
		controls: new Signal(false),
		source: new Signal<SourceType | undefined>(undefined),
		file: new Signal<File | undefined>(undefined),
	};

	active = new Signal<HangPublishInstance | undefined>(undefined);

	connectedCallback() {
		this.active.set(new HangPublishInstance(this));

		this.dispatchEvent(new CustomEvent('publish-instance-available', {
			detail: {
				instance: this.active,
			}
		}));
	}

	disconnectedCallback() {
		this.active.update((prev) => {
			prev?.close();
			return undefined;
		});
	}

	attributeChangedCallback(name: Observed, oldValue: string | null, newValue: string | null) {
		if (oldValue === newValue) return;

		if (name === "url") {
			this.url = newValue ? new URL(newValue) : undefined;
		} else if (name === "name" || name === "path") {
			this.path = newValue ?? undefined;
		} else if (name === "device" || name === "source") {
			if (newValue === "camera" || newValue === "screen" || newValue === "file" || newValue === null) {
				this.source = newValue ?? undefined;
			} else {
				throw new Error(`Invalid device: ${newValue}`);
			}
		} else if (name === "audio") {
			this.audio = newValue !== null;
		} else if (name === "video") {
			this.video = newValue !== null;
		} else if (name === "controls") {
			this.controls = newValue !== null;
		} else {
			const exhaustive: never = name;
			throw new Error(`Invalid attribute: ${exhaustive}`);
		}
	}

	get url(): URL | undefined {
		return this.signals.url.peek();
	}

	set url(url: URL | undefined) {
		this.signals.url.set(url);
	}

	get name(): string | undefined {
		return this.path;
	}

	set name(name: string | undefined) {
		this.path = name;
	}

	get path(): string | undefined {
		return this.signals.path.peek()?.toString();
	}

	set path(name: string | undefined) {
		this.signals.path.set(name ? Moq.Path.from(name) : undefined);
	}

	// TODO: remove device; it's a backwards compatible alias for source.
	get device(): SourceType | undefined {
		return this.source;
	}

	set device(device: SourceType | undefined) {
		this.source = device;
	}

	get source(): SourceType | undefined {
		return this.signals.source.peek();
	}

	set source(source: SourceType | undefined) {
		this.signals.source.set(source);
	}

	get file(): File | undefined {
		return this.signals.file.peek();
	}

	set file(file: File | undefined) {
		this.signals.file.set(file);
	}

	get audio(): boolean {
		return this.signals.audio.peek();
	}

	set audio(audio: boolean) {
		this.signals.audio.set(audio);
	}

	get video(): boolean {
		return this.signals.video.peek();
	}

	set video(video: boolean) {
		this.signals.video.set(video);
	}

	get controls(): boolean {
		return this.signals.controls.peek();
	}

	set controls(controls: boolean) {
		this.signals.controls.set(controls);
	}

	set videoDevice(sourceId: MediaDeviceInfo['deviceId']) {
		const hangPublishInstance = this.active.peek();
        if (!hangPublishInstance) return;

        const video = hangPublishInstance.video?.peek();

        if (!video || !('device' in video)) return;

        video.device.preferred.set(sourceId);
	}

	set audioDevice(sourceId: MediaDeviceInfo['deviceId']) {
		const hangPublishInstance = this.active.peek();
        if (!hangPublishInstance) return;

        const audio = hangPublishInstance.audio?.peek();

        if (!audio || !('device' in audio)) return;

        audio.device.preferred.set(sourceId);
	}
}

export class HangPublishInstance {
	parent: HangPublish;
	connection: Moq.Connection.Reload;
	broadcast: Broadcast;

	#preview: Signal<HTMLVideoElement | undefined>;
<<<<<<< HEAD
	video = new Signal<Source.Camera | Source.Screen | undefined>(undefined);
	audio = new Signal<Source.Microphone | Source.Screen | undefined>(undefined);
	signals = new Effect();
=======
	#video = new Signal<Source.Camera | Source.Screen | undefined>(undefined);
	#audio = new Signal<Source.Microphone | Source.Screen | undefined>(undefined);
	#file = new Signal<Source.File | undefined>(undefined);

	#signals = new Effect();
>>>>>>> 75c17ca3

	constructor(parent: HangPublish) {
		this.parent = parent;

		// Watch to see if the preview element is added or removed.
		this.#preview = new Signal(this.parent.querySelector("video") as HTMLVideoElement | undefined);
		const observer = new MutationObserver(() => {
			this.#preview.set(this.parent.querySelector("video") as HTMLVideoElement | undefined);
		});
		observer.observe(this.parent, { childList: true, subtree: true });
		this.signals.cleanup(() => observer.disconnect());

		this.connection = new Moq.Connection.Reload({
			enabled: true,
			url: this.parent.signals.url,
		});

		this.broadcast = new Broadcast({
			connection: this.connection.established,
			enabled: true, // TODO allow configuring this
			path: this.parent.signals.path,

			audio: {
				enabled: this.parent.signals.audio,
			},
			video: {
				hd: {
					enabled: this.parent.signals.video,
				},
			},
		});

		this.signals.effect((effect) => {
			const preview = effect.get(this.#preview);
			if (!preview) return;

			const source = effect.get(this.broadcast.video.source);
			if (!source) {
				preview.style.display = "none";
				return;
			}

			preview.srcObject = new MediaStream([source]);
			preview.style.display = "block";

			effect.cleanup(() => {
				preview.srcObject = null;
			});
		});

		this.signals.effect(this.#runSource.bind(this));

		// Keep device signal in sync with source signal for backwards compatibility
		this.signals.effect((effect) => {
			const source = effect.get(this.parent.signals.source);
			effect.set(this.parent.signals.device, source);
		});
	}

	#runSource(effect: Effect) {
		const source = effect.get(this.parent.signals.source);

		if (source === "camera") {
			const video = new Source.Camera({ enabled: this.broadcast.video.hd.enabled });
			video.signals.effect((effect) => {
				const source = effect.get(video.source);
				effect.set(this.broadcast.video.source, source);
			});

			const audio = new Source.Microphone({ enabled: this.broadcast.audio.enabled });
			audio.signals.effect((effect) => {
				const source = effect.get(audio.source);
				effect.set(this.broadcast.audio.source, source);
			});

			effect.set(this.video, video);
			effect.set(this.audio, audio);

			effect.cleanup(() => {
				video.close();
				audio.close();
			});

			return;
		}

		if (source === "screen") {
			const screen = new Source.Screen();

			screen.signals.effect((effect) => {
				const source = effect.get(screen.source);
				if (!source) return;

				effect.set(this.broadcast.video.source, source.video);
				effect.set(this.broadcast.audio.source, source.audio);
			});

			screen.signals.effect((effect) => {
				const audio = effect.get(this.broadcast.audio.enabled);
				const video = effect.get(this.broadcast.video.hd.enabled);
				effect.set(screen.enabled, audio || video, false);
			});

			effect.set(this.video, screen);
			effect.set(this.audio, screen);

			effect.cleanup(() => {
				screen.close();
			});

			return;
		}

		if (source === "file") {
			const fileSource = new Source.File({
				enabled: new Signal(false),
			});

			effect.effect((effect) => {
				const file = effect.get(this.parent.signals.file);
				fileSource.setFile(file);
				const audio = effect.get(this.parent.signals.audio);
				const video = effect.get(this.parent.signals.video);
				effect.set(
					fileSource.enabled,
					(audio || video) && Boolean(file),
					false
				);
			});

			fileSource.signals.effect((effect) => {
				const source = effect.get(fileSource.source);
				effect.set(this.broadcast.video.source, source.video);
				effect.set(this.broadcast.audio.source, source.audio);
			});

			effect.set(this.#file, fileSource);

			effect.cleanup(() => {
				fileSource.close();
			});

			return;
		}
	}

<<<<<<< HEAD
=======
	#renderControls(effect: Effect) {
		const controls = DOM.create("div", {
			style: {
				display: "flex",
				justifyContent: "space-around",
				gap: "16px",
				margin: "8px 0",
				alignContent: "center",
			},
		});

		DOM.render(effect, this.parent, controls);

		effect.effect((effect) => {
			const show = effect.get(this.parent.signals.controls);
			if (!show) return;

			this.#renderSelect(controls, effect);
			this.#renderStatus(controls, effect);
		});
	}

	#renderSelect(parent: HTMLDivElement, effect: Effect) {
		const container = DOM.create(
			"div",
			{
				style: {
					display: "flex",
					gap: "16px",
				},
			},
			"Source:",
		);

		this.#renderMicrophone(container, effect);
		this.#renderCamera(container, effect);
		this.#renderScreen(container, effect);
		this.#renderFile(container, effect);
		this.#renderNothing(container, effect);

		DOM.render(effect, parent, container);
	}

	#renderMicrophone(parent: HTMLDivElement, effect: Effect) {
		const container = DOM.create("div", {
			style: {
				display: "flex",
				position: "relative",
				alignItems: "center",
			},
		});

		const microphone = DOM.create(
			"button",
			{
				type: "button",
				title: "Microphone",
				style: { cursor: "pointer" },
			},
			"🎤",
		);

		DOM.render(effect, container, microphone);

		effect.event(microphone, "click", () => {
			if (this.parent.source === "camera") {
				// Camera already selected, toggle audio.
				this.parent.audio = !this.parent.audio;
			} else {
				this.parent.source = "camera";
				this.parent.audio = true;
			}
		});

		effect.effect((effect) => {
			const selected = effect.get(this.parent.signals.source);
			const audio = effect.get(this.broadcast.audio.enabled);
			microphone.style.opacity = selected === "camera" && audio ? "1" : "0.5";
		});

		// List of the available audio devices and show a drop down if there are multiple.
		effect.effect((effect) => {
			const audio = effect.get(this.#audio);
			if (!(audio instanceof Source.Microphone)) return;

			const enabled = effect.get(this.broadcast.audio.enabled);
			if (!enabled) return;

			const devices = effect.get(audio.device.available);
			if (!devices || devices.length < 2) return;

			const visible = new Signal(false);

			const select = DOM.create("select", {
				style: {
					position: "absolute",
					top: "100%",
					transform: "translateX(-50%)",
				},
			});
			effect.event(select, "change", () => {
				audio.device.preferred.set(select.value);
			});

			for (const device of devices) {
				const option = DOM.create("option", { value: device.deviceId }, device.label);
				DOM.render(effect, select, option);
			}

			effect.effect((effect) => {
				const active = effect.get(audio.device.requested);
				select.value = active ?? "";
			});

			const caret = DOM.create("span", { style: { fontSize: "0.75em", cursor: "pointer" } }, "▼");
			effect.event(caret, "click", () => visible.update((v) => !v));

			effect.effect((effect) => {
				const v = effect.get(visible);
				caret.innerText = v ? "▼" : "▲";
				select.style.display = v ? "block" : "none";
			});

			DOM.render(effect, container, caret);
			DOM.render(effect, container, select);
		});

		DOM.render(effect, parent, container);
	}

	#renderCamera(parent: HTMLDivElement, effect: Effect) {
		const container = DOM.create("div", {
			style: {
				display: "flex",
				position: "relative",
				alignItems: "center",
			},
		});

		const camera = DOM.create(
			"button",
			{
				type: "button",
				title: "Camera",
				style: { cursor: "pointer" },
			},
			"📷",
		);

		DOM.render(effect, container, camera);

		effect.event(camera, "click", () => {
			if (this.parent.source === "camera") {
				// Camera already selected, toggle video.
				this.parent.video = !this.parent.video;
			} else {
				this.parent.source = "camera";
				this.parent.video = true;
			}
		});

		effect.effect((effect) => {
			const selected = effect.get(this.parent.signals.source);
			const video = effect.get(this.broadcast.video.hd.enabled);
			camera.style.opacity = selected === "camera" && video ? "1" : "0.5";
		});

		// List of the available audio devices and show a drop down if there are multiple.
		effect.effect((effect) => {
			const video = effect.get(this.#video);
			if (!(video instanceof Source.Camera)) return;

			const enabled = effect.get(this.broadcast.video.hd.enabled);
			if (!enabled) return;

			const devices = effect.get(video.device.available);
			if (!devices || devices.length < 2) return;

			const visible = new Signal(false);

			const select = DOM.create("select", {
				style: {
					position: "absolute",
					top: "100%",
					transform: "translateX(-50%)",
				},
			});
			effect.event(select, "change", () => {
				video.device.preferred.set(select.value);
			});

			for (const device of devices) {
				const option = DOM.create("option", { value: device.deviceId }, device.label);
				DOM.render(effect, select, option);
			}

			effect.effect((effect) => {
				const requested = effect.get(video.device.requested);
				select.value = requested ?? "";
			});

			const caret = DOM.create("span", { style: { fontSize: "0.75em", cursor: "pointer" } }, "▼");
			effect.event(caret, "click", () => visible.update((v) => !v));

			effect.effect((effect) => {
				const v = effect.get(visible);
				caret.innerText = v ? "▼" : "▲";
				select.style.display = v ? "block" : "none";
			});

			DOM.render(effect, container, caret);
			DOM.render(effect, container, select);
		});

		DOM.render(effect, parent, container);
	}

	#renderScreen(parent: HTMLDivElement, effect: Effect) {
		const screen = DOM.create(
			"button",
			{
				type: "button",
				title: "Screen",
				style: { cursor: "pointer" },
			},
			"🖥️",
		);

		effect.event(screen, "click", () => {
			this.parent.source = "screen";
		});

		effect.effect((effect) => {
			const selected = effect.get(this.parent.signals.source);
			screen.style.opacity = selected === "screen" ? "1" : "0.5";
		});

		DOM.render(effect, parent, screen);
	}

	#renderFile(parent: HTMLDivElement, effect: Effect) {
		const fileInput = DOM.create("input", {
			type: "file",
			accept: "video/*,audio/*,image/*",
			style: { display: "none" },
		});

		const button = DOM.create(
			"button",
			{
				type: "button",
				title: "Upload File",
				style: { cursor: "pointer" },
			},
			"📁",
		);

		DOM.render(effect, parent, fileInput);
		DOM.render(effect, parent, button);

		effect.event(button, "click", () => fileInput.click());

		effect.event(fileInput, "change", (e) => {
			const file = (e.target as HTMLInputElement).files?.[0];
			if (file) {
				this.parent.file = file;
				this.parent.source = "file";
				this.parent.video = true;
				this.parent.audio = true;
				(e.target as HTMLInputElement).value = "";
			}
		});

		effect.effect((effect) => {
			const selected = effect.get(this.parent.signals.source);
			button.style.opacity = selected === "file" ? "1" : "0.5";
		});
	}

	#renderNothing(parent: HTMLDivElement, effect: Effect) {
		const nothing = DOM.create(
			"button",
			{
				type: "button",
				title: "Nothing",
				style: { cursor: "pointer" },
			},
			"🚫",
		);

		effect.event(nothing, "click", () => {
			this.parent.source = undefined;
		});

		effect.effect((effect) => {
			const selected = effect.get(this.parent.signals.source);
			nothing.style.opacity = selected === undefined ? "1" : "0.5";
		});

		DOM.render(effect, parent, nothing);
	}

	#renderStatus(parent: HTMLDivElement, effect: Effect) {
		const container = DOM.create("div");

		effect.effect((effect) => {
			const url = effect.get(this.connection.url);
			const status = effect.get(this.connection.status);
			const audio = effect.get(this.broadcast.audio.source);
			const video = effect.get(this.broadcast.video.source);

			if (!url) {
				container.textContent = "🔴\u00A0No URL";
			} else if (status === "disconnected") {
				container.textContent = "🔴\u00A0Disconnected";
			} else if (status === "connecting") {
				container.textContent = "🟡\u00A0Connecting...";
			} else if (!audio && !video) {
				container.textContent = "🟡\u00A0Select Source";
			} else if (!audio && video) {
				container.textContent = "🟢\u00A0Video Only";
			} else if (audio && !video) {
				container.textContent = "🟢\u00A0Audio Only";
			} else if (audio && video) {
				container.textContent = "🟢\u00A0Live";
			}
		});

		parent.appendChild(container);
		effect.cleanup(() => parent.removeChild(container));
	}

>>>>>>> 75c17ca3
	close() {
		this.signals.close();
		this.broadcast.close();
		this.connection.close();
	}
}

customElements.define("hang-publish", HangPublish);

declare global {
	interface HTMLElementTagNameMap {
		"hang-publish": HangPublish;
	}
}<|MERGE_RESOLUTION|>--- conflicted
+++ resolved
@@ -181,17 +181,10 @@
 	broadcast: Broadcast;
 
 	#preview: Signal<HTMLVideoElement | undefined>;
-<<<<<<< HEAD
 	video = new Signal<Source.Camera | Source.Screen | undefined>(undefined);
 	audio = new Signal<Source.Microphone | Source.Screen | undefined>(undefined);
+	file = new Signal<Source.File | undefined>(undefined);
 	signals = new Effect();
-=======
-	#video = new Signal<Source.Camera | Source.Screen | undefined>(undefined);
-	#audio = new Signal<Source.Microphone | Source.Screen | undefined>(undefined);
-	#file = new Signal<Source.File | undefined>(undefined);
-
-	#signals = new Effect();
->>>>>>> 75c17ca3
 
 	constructor(parent: HangPublish) {
 		this.parent = parent;
@@ -328,7 +321,7 @@
 				effect.set(this.broadcast.audio.source, source.audio);
 			});
 
-			effect.set(this.#file, fileSource);
+			effect.set(this.file, fileSource);
 
 			effect.cleanup(() => {
 				fileSource.close();
@@ -338,341 +331,6 @@
 		}
 	}
 
-<<<<<<< HEAD
-=======
-	#renderControls(effect: Effect) {
-		const controls = DOM.create("div", {
-			style: {
-				display: "flex",
-				justifyContent: "space-around",
-				gap: "16px",
-				margin: "8px 0",
-				alignContent: "center",
-			},
-		});
-
-		DOM.render(effect, this.parent, controls);
-
-		effect.effect((effect) => {
-			const show = effect.get(this.parent.signals.controls);
-			if (!show) return;
-
-			this.#renderSelect(controls, effect);
-			this.#renderStatus(controls, effect);
-		});
-	}
-
-	#renderSelect(parent: HTMLDivElement, effect: Effect) {
-		const container = DOM.create(
-			"div",
-			{
-				style: {
-					display: "flex",
-					gap: "16px",
-				},
-			},
-			"Source:",
-		);
-
-		this.#renderMicrophone(container, effect);
-		this.#renderCamera(container, effect);
-		this.#renderScreen(container, effect);
-		this.#renderFile(container, effect);
-		this.#renderNothing(container, effect);
-
-		DOM.render(effect, parent, container);
-	}
-
-	#renderMicrophone(parent: HTMLDivElement, effect: Effect) {
-		const container = DOM.create("div", {
-			style: {
-				display: "flex",
-				position: "relative",
-				alignItems: "center",
-			},
-		});
-
-		const microphone = DOM.create(
-			"button",
-			{
-				type: "button",
-				title: "Microphone",
-				style: { cursor: "pointer" },
-			},
-			"🎤",
-		);
-
-		DOM.render(effect, container, microphone);
-
-		effect.event(microphone, "click", () => {
-			if (this.parent.source === "camera") {
-				// Camera already selected, toggle audio.
-				this.parent.audio = !this.parent.audio;
-			} else {
-				this.parent.source = "camera";
-				this.parent.audio = true;
-			}
-		});
-
-		effect.effect((effect) => {
-			const selected = effect.get(this.parent.signals.source);
-			const audio = effect.get(this.broadcast.audio.enabled);
-			microphone.style.opacity = selected === "camera" && audio ? "1" : "0.5";
-		});
-
-		// List of the available audio devices and show a drop down if there are multiple.
-		effect.effect((effect) => {
-			const audio = effect.get(this.#audio);
-			if (!(audio instanceof Source.Microphone)) return;
-
-			const enabled = effect.get(this.broadcast.audio.enabled);
-			if (!enabled) return;
-
-			const devices = effect.get(audio.device.available);
-			if (!devices || devices.length < 2) return;
-
-			const visible = new Signal(false);
-
-			const select = DOM.create("select", {
-				style: {
-					position: "absolute",
-					top: "100%",
-					transform: "translateX(-50%)",
-				},
-			});
-			effect.event(select, "change", () => {
-				audio.device.preferred.set(select.value);
-			});
-
-			for (const device of devices) {
-				const option = DOM.create("option", { value: device.deviceId }, device.label);
-				DOM.render(effect, select, option);
-			}
-
-			effect.effect((effect) => {
-				const active = effect.get(audio.device.requested);
-				select.value = active ?? "";
-			});
-
-			const caret = DOM.create("span", { style: { fontSize: "0.75em", cursor: "pointer" } }, "▼");
-			effect.event(caret, "click", () => visible.update((v) => !v));
-
-			effect.effect((effect) => {
-				const v = effect.get(visible);
-				caret.innerText = v ? "▼" : "▲";
-				select.style.display = v ? "block" : "none";
-			});
-
-			DOM.render(effect, container, caret);
-			DOM.render(effect, container, select);
-		});
-
-		DOM.render(effect, parent, container);
-	}
-
-	#renderCamera(parent: HTMLDivElement, effect: Effect) {
-		const container = DOM.create("div", {
-			style: {
-				display: "flex",
-				position: "relative",
-				alignItems: "center",
-			},
-		});
-
-		const camera = DOM.create(
-			"button",
-			{
-				type: "button",
-				title: "Camera",
-				style: { cursor: "pointer" },
-			},
-			"📷",
-		);
-
-		DOM.render(effect, container, camera);
-
-		effect.event(camera, "click", () => {
-			if (this.parent.source === "camera") {
-				// Camera already selected, toggle video.
-				this.parent.video = !this.parent.video;
-			} else {
-				this.parent.source = "camera";
-				this.parent.video = true;
-			}
-		});
-
-		effect.effect((effect) => {
-			const selected = effect.get(this.parent.signals.source);
-			const video = effect.get(this.broadcast.video.hd.enabled);
-			camera.style.opacity = selected === "camera" && video ? "1" : "0.5";
-		});
-
-		// List of the available audio devices and show a drop down if there are multiple.
-		effect.effect((effect) => {
-			const video = effect.get(this.#video);
-			if (!(video instanceof Source.Camera)) return;
-
-			const enabled = effect.get(this.broadcast.video.hd.enabled);
-			if (!enabled) return;
-
-			const devices = effect.get(video.device.available);
-			if (!devices || devices.length < 2) return;
-
-			const visible = new Signal(false);
-
-			const select = DOM.create("select", {
-				style: {
-					position: "absolute",
-					top: "100%",
-					transform: "translateX(-50%)",
-				},
-			});
-			effect.event(select, "change", () => {
-				video.device.preferred.set(select.value);
-			});
-
-			for (const device of devices) {
-				const option = DOM.create("option", { value: device.deviceId }, device.label);
-				DOM.render(effect, select, option);
-			}
-
-			effect.effect((effect) => {
-				const requested = effect.get(video.device.requested);
-				select.value = requested ?? "";
-			});
-
-			const caret = DOM.create("span", { style: { fontSize: "0.75em", cursor: "pointer" } }, "▼");
-			effect.event(caret, "click", () => visible.update((v) => !v));
-
-			effect.effect((effect) => {
-				const v = effect.get(visible);
-				caret.innerText = v ? "▼" : "▲";
-				select.style.display = v ? "block" : "none";
-			});
-
-			DOM.render(effect, container, caret);
-			DOM.render(effect, container, select);
-		});
-
-		DOM.render(effect, parent, container);
-	}
-
-	#renderScreen(parent: HTMLDivElement, effect: Effect) {
-		const screen = DOM.create(
-			"button",
-			{
-				type: "button",
-				title: "Screen",
-				style: { cursor: "pointer" },
-			},
-			"🖥️",
-		);
-
-		effect.event(screen, "click", () => {
-			this.parent.source = "screen";
-		});
-
-		effect.effect((effect) => {
-			const selected = effect.get(this.parent.signals.source);
-			screen.style.opacity = selected === "screen" ? "1" : "0.5";
-		});
-
-		DOM.render(effect, parent, screen);
-	}
-
-	#renderFile(parent: HTMLDivElement, effect: Effect) {
-		const fileInput = DOM.create("input", {
-			type: "file",
-			accept: "video/*,audio/*,image/*",
-			style: { display: "none" },
-		});
-
-		const button = DOM.create(
-			"button",
-			{
-				type: "button",
-				title: "Upload File",
-				style: { cursor: "pointer" },
-			},
-			"📁",
-		);
-
-		DOM.render(effect, parent, fileInput);
-		DOM.render(effect, parent, button);
-
-		effect.event(button, "click", () => fileInput.click());
-
-		effect.event(fileInput, "change", (e) => {
-			const file = (e.target as HTMLInputElement).files?.[0];
-			if (file) {
-				this.parent.file = file;
-				this.parent.source = "file";
-				this.parent.video = true;
-				this.parent.audio = true;
-				(e.target as HTMLInputElement).value = "";
-			}
-		});
-
-		effect.effect((effect) => {
-			const selected = effect.get(this.parent.signals.source);
-			button.style.opacity = selected === "file" ? "1" : "0.5";
-		});
-	}
-
-	#renderNothing(parent: HTMLDivElement, effect: Effect) {
-		const nothing = DOM.create(
-			"button",
-			{
-				type: "button",
-				title: "Nothing",
-				style: { cursor: "pointer" },
-			},
-			"🚫",
-		);
-
-		effect.event(nothing, "click", () => {
-			this.parent.source = undefined;
-		});
-
-		effect.effect((effect) => {
-			const selected = effect.get(this.parent.signals.source);
-			nothing.style.opacity = selected === undefined ? "1" : "0.5";
-		});
-
-		DOM.render(effect, parent, nothing);
-	}
-
-	#renderStatus(parent: HTMLDivElement, effect: Effect) {
-		const container = DOM.create("div");
-
-		effect.effect((effect) => {
-			const url = effect.get(this.connection.url);
-			const status = effect.get(this.connection.status);
-			const audio = effect.get(this.broadcast.audio.source);
-			const video = effect.get(this.broadcast.video.source);
-
-			if (!url) {
-				container.textContent = "🔴\u00A0No URL";
-			} else if (status === "disconnected") {
-				container.textContent = "🔴\u00A0Disconnected";
-			} else if (status === "connecting") {
-				container.textContent = "🟡\u00A0Connecting...";
-			} else if (!audio && !video) {
-				container.textContent = "🟡\u00A0Select Source";
-			} else if (!audio && video) {
-				container.textContent = "🟢\u00A0Video Only";
-			} else if (audio && !video) {
-				container.textContent = "🟢\u00A0Audio Only";
-			} else if (audio && video) {
-				container.textContent = "🟢\u00A0Live";
-			}
-		});
-
-		parent.appendChild(container);
-		effect.cleanup(() => parent.removeChild(container));
-	}
-
->>>>>>> 75c17ca3
 	close() {
 		this.signals.close();
 		this.broadcast.close();

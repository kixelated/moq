<<<<<<< HEAD
import type * as Moq from "@kixelated/moq";
import * as Zod from "@kixelated/moq/zod";
import { Effect, Signal } from "@kixelated/signals";
=======
import * as Moq from "@moq/lite";
import * as Zod from "@moq/lite/zod";
import { Effect, Signal } from "@moq/signals";
>>>>>>> 0ced9d21
import * as Catalog from "../../catalog";
import { PRIORITY } from "../priority";

export type WindowProps = {
	// If true, then we'll publish our position to the broadcast.
	enabled?: boolean | Signal<boolean>;

	// Our current position.
	position?: Catalog.Position | Signal<Catalog.Position | undefined>;

	// If set, then this broadcaster allows other peers to request position updates via this handle.
	handle?: string | Signal<string | undefined>;
};

export class Window {
	static readonly TRACK = "location/window.json";
	static readonly PRIORITY = PRIORITY.location;

	enabled: Signal<boolean>;
	position: Signal<Catalog.Position | undefined>;
	handle: Signal<string | undefined>; // Allow other peers to request position updates via this handle.

	catalog = new Signal<Catalog.Location | undefined>(undefined);

	signals = new Effect();

	constructor(props?: WindowProps) {
		this.enabled = Signal.from(props?.enabled ?? false);
		this.position = Signal.from(props?.position ?? undefined);
		this.handle = Signal.from(props?.handle ?? undefined);

		this.signals.effect((effect) => {
			const enabled = effect.get(this.enabled);
			if (!enabled) return;

			effect.set(this.catalog, {
				initial: this.position.peek(),
				track: { name: Window.TRACK, priority: Window.PRIORITY },
				handle: effect.get(this.handle),
			});
		});
	}

	serve(track: Moq.Track, effect: Effect): void {
		const enabled = effect.get(this.enabled);
		if (!enabled) return;

		const position = effect.get(this.position);
		if (!position) return;

		Zod.write(track, position, Catalog.PositionSchema);
	}

	close() {
		this.signals.close();
	}
}<|MERGE_RESOLUTION|>--- conflicted
+++ resolved
@@ -1,12 +1,6 @@
-<<<<<<< HEAD
-import type * as Moq from "@kixelated/moq";
-import * as Zod from "@kixelated/moq/zod";
-import { Effect, Signal } from "@kixelated/signals";
-=======
-import * as Moq from "@moq/lite";
+import type * as Moq from "@moq/lite";
 import * as Zod from "@moq/lite/zod";
 import { Effect, Signal } from "@moq/signals";
->>>>>>> 0ced9d21
 import * as Catalog from "../../catalog";
 import { PRIORITY } from "../priority";
 

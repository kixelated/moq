--- conflicted
+++ resolved
@@ -1,12 +1,6 @@
-<<<<<<< HEAD
-import type * as Moq from "@kixelated/moq";
-import { Effect, Signal } from "@kixelated/signals";
+import type * as Moq from "@moq/lite";
+import { Effect, Signal } from "@moq/signals";
 import type * as Catalog from "../../catalog";
-=======
-import * as Moq from "@moq/lite";
-import { Effect, Signal } from "@moq/signals";
-import * as Catalog from "../../catalog";
->>>>>>> 0ced9d21
 import { PRIORITY } from "../priority";
 
 export type MessageProps = {

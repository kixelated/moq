--- conflicted
+++ resolved
@@ -67,15 +67,9 @@
 	) {
 		this.broadcast = broadcast;
 		this.enabled = Signal.from(props?.enabled ?? false);
-<<<<<<< HEAD
-		this.latency = props?.latency ?? (100 as Time.Milli); // TODO Reduce this once fMP4 stuttering is fixed.
+		this.latency = Signal.from(props?.latency ?? (100 as Time.Milli)); // TODO Reduce this once fMP4 stuttering is fixed.
 		this.captions = new Captions(broadcast, this.selected, props?.captions);
 		this.speaking = new Speaking(broadcast, this.selected, props?.speaking);
-=======
-		this.latency = Signal.from(props?.latency ?? (100 as Time.Milli)); // TODO Reduce this once fMP4 stuttering is fixed.
-		this.captions = new Captions(broadcast, this.info, props?.captions);
-		this.speaking = new Speaking(broadcast, this.info, props?.speaking);
->>>>>>> 07a4f6b7
 
 		this.#signals.effect((effect) => {
 			const audio = effect.get(catalog)?.audio;
@@ -176,15 +170,10 @@
 			});
 			effect.cleanup(() => decoder.close());
 
-<<<<<<< HEAD
 			const config = selected.config;
 			const description = config.description ? Hex.toBytes(config.description) : undefined;
-
-=======
-			const description = info.config.description ? Hex.toBytes(info.config.description) : undefined;
->>>>>>> 07a4f6b7
 			decoder.configure({
-				...info.config,
+				...config,
 				description,
 			});
 

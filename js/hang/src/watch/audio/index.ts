import type * as Moq from "@kixelated/moq";
import { Effect, type Getter, Signal } from "@kixelated/signals";
import type * as Catalog from "../../catalog";
<<<<<<< HEAD
import * as Frame from "../../frame";
=======
import * as Container from "../../container";
import { loadAudioWorklet } from "../../util/hacks";
>>>>>>> 9c42e0de
import * as Hex from "../../util/hex";
import { Captions, type CaptionsProps } from "./captions";
import type * as Render from "./render";
import { Speaking, type SpeakingProps } from "./speaking";

export * from "./emitter";

export type AudioProps = {
	// Enable to download the audio track.
	enabled?: boolean;

	// The latency hint to use for the AudioContext.
	latency?: DOMHighResTimeStamp;

	// Enable to download the captions track.
	captions?: CaptionsProps;

	// Enable to download the speaking track. (boolean)
	speaking?: SpeakingProps;
};

// Downloads audio from a track and emits it to an AudioContext.
// The user is responsible for hooking up audio to speakers, an analyzer, etc.
export class Audio {
	broadcast: Getter<Moq.BroadcastConsumer | undefined>;
	catalog: Getter<Catalog.Root | undefined>;
	enabled: Signal<boolean>;
	info = new Signal<Catalog.Audio | undefined>(undefined);

	// The root of the audio graph, which can be used for custom visualizations.
	// You can access the audio context via `root.context`.
	#worklet = new Signal<AudioWorkletNode | undefined>(undefined);
	// Downcast to AudioNode so it matches Publish.
	readonly root = this.#worklet as Getter<AudioNode | undefined>;

	#sampleRate = new Signal<number | undefined>(undefined);
	readonly sampleRate: Getter<number | undefined> = this.#sampleRate;

	captions: Captions;
	speaking: Speaking;

	// Not a signal because it updates constantly.
	#buffered: DOMHighResTimeStamp = 0;

	// Not a signal because I'm lazy.
	readonly latency: DOMHighResTimeStamp;

	#signals = new Effect();

	constructor(
		broadcast: Getter<Moq.BroadcastConsumer | undefined>,
		catalog: Getter<Catalog.Root | undefined>,
		props?: AudioProps,
	) {
		this.broadcast = broadcast;
		this.catalog = catalog;
		this.enabled = new Signal(props?.enabled ?? false);
		this.latency = props?.latency ?? 100; // TODO Reduce this once fMP4 stuttering is fixed.
		this.captions = new Captions(broadcast, this.info, props?.captions);
		this.speaking = new Speaking(broadcast, this.info, props?.speaking);

		this.#signals.effect((effect) => {
			this.info.set(effect.get(this.catalog)?.audio?.[0]);
		});

		this.#signals.effect(this.#runWorklet.bind(this));
		this.#signals.effect(this.#runDecoder.bind(this));
	}

	#runWorklet(effect: Effect): void {
		const enabled = effect.get(this.enabled);
		const info = effect.get(this.info);
		if (!enabled || !info) return;

		const sampleRate = info.config.sampleRate;
		const channelCount = info.config.numberOfChannels;

		// NOTE: We still create an AudioContext even when muted.
		// This way we can process the audio for visualizations.

		const context = new AudioContext({
			latencyHint: "interactive",
			sampleRate,
		});
		effect.cleanup(() => context.close());

		effect.spawn(async () => {
			// Register the AudioWorklet processor
			await context.audioWorklet.addModule(
				await loadAudioWorklet(() =>
					navigator.serviceWorker.register(new URL("./render-worklet", import.meta.url)),
				),
			);

			// Create the worklet node
			const worklet = new AudioWorkletNode(context, "render");
			effect.cleanup(() => worklet.disconnect());

			// Listen for buffer status updates (optional, for monitoring)
			worklet.port.onmessage = (event: MessageEvent<Render.Status>) => {
				const { type, available } = event.data;
				if (type === "status") {
					this.#buffered = (1000 * available) / sampleRate;
				}
			};

			worklet.port.postMessage({
				type: "init",
				sampleRate,
				channelCount,
				latency: this.latency,
			});

			effect.set(this.#worklet, worklet);
		});
	}

	#runDecoder(effect: Effect): void {
		const enabled = effect.get(this.enabled);
		if (!enabled) return;

		const info = effect.get(this.info);
		if (!info) return;

		const broadcast = effect.get(this.broadcast);
		if (!broadcast) return;

		const sub = broadcast.subscribe(info.track.name, info.track.priority);
		effect.cleanup(() => sub.close());

		const decoder = new AudioDecoder({
			output: (data) => this.#emit(data),
			error: (error) => console.error(error),
		});
		effect.cleanup(() => decoder.close());

		const config = info.config;
		const description = config.description ? Hex.toBytes(config.description) : undefined;

		decoder.configure({
			...config,
			description,
		});

		effect.spawn(async (cancel) => {
			try {
				for (;;) {
					const frame = await Promise.race([sub.readFrame(), cancel]);
					if (!frame) break;

					const decoded = Frame.decode(frame);

					const chunk = new EncodedAudioChunk({
						type: "key",
						data: decoded.data,
						timestamp: decoded.timestamp,
					});

					decoder.decode(chunk);
				}
			} catch (error) {
				console.warn("audio subscription error", error);
			}
		});
	}

	#emit(sample: AudioData) {
		const worklet = this.#worklet.peek();
		if (!worklet) {
			// We're probably in the process of closing.
			sample.close();
			return;
		}

		const channelData: Float32Array[] = [];
		for (let channel = 0; channel < sample.numberOfChannels; channel++) {
			const data = new Float32Array(sample.numberOfFrames);
			sample.copyTo(data, { format: "f32-planar", planeIndex: channel });
			channelData.push(data);
		}

		const msg: Render.Data = {
			type: "data",
			data: channelData,
			timestamp: sample.timestamp,
		};

		// Send audio data to worklet via postMessage
		// TODO: At some point, use SharedArrayBuffer to avoid dropping samples.
		worklet.port.postMessage(
			msg,
			msg.data.map((data) => data.buffer),
		);

		sample.close();
	}

	close() {
		this.#signals.close();
		this.captions.close();
		this.speaking.close();
	}

	get buffered() {
		return this.#buffered;
	}
}<|MERGE_RESOLUTION|>--- conflicted
+++ resolved
@@ -1,12 +1,8 @@
 import type * as Moq from "@kixelated/moq";
 import { Effect, type Getter, Signal } from "@kixelated/signals";
 import type * as Catalog from "../../catalog";
-<<<<<<< HEAD
 import * as Frame from "../../frame";
-=======
-import * as Container from "../../container";
 import { loadAudioWorklet } from "../../util/hacks";
->>>>>>> 9c42e0de
 import * as Hex from "../../util/hex";
 import { Captions, type CaptionsProps } from "./captions";
 import type * as Render from "./render";

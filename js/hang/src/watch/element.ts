import * as Moq from "@kixelated/moq";
import { Effect, Signal } from "@kixelated/signals";
import type * as Time from "../time";
import * as Audio from "./audio";
import { Broadcast } from "./broadcast";
import { Renderer } from "./video";

const OBSERVED = ["url", "name", "path", "paused", "volume", "muted", "controls", "reload", "latency"] as const;
type Observed = (typeof OBSERVED)[number];

export interface HangWatchSignals {
	url: Signal<URL | undefined>;
	path: Signal<Moq.Path.Valid | undefined>;
	paused: Signal<boolean>;
	volume: Signal<number>;
	muted: Signal<boolean>;
	controls: Signal<boolean>;
	reload: Signal<boolean>;
	latency: Signal<Time.Milli>;
}

// An optional web component that wraps a <canvas>
export default class HangWatch extends HTMLElement {
	static observedAttributes = OBSERVED;

	// We expose this publically so you can get access to the reactive signals.
	// ex. watch.signals.paused.subscribe((paused) => { ... });
	signals: HangWatchSignals = {
		// The URL of the moq-relay server
		url: new Signal<URL | undefined>(undefined),

		// The path of the broadcast relative to the URL (may be empty).
		path: new Signal<Moq.Path.Valid | undefined>(undefined),

		// Whether audio/video playback is paused.
		paused: new Signal(false),

		// The volume of the audio, between 0 and 1.
		volume: new Signal(0.5),

		// Whether the audio is muted.
		muted: new Signal(false),

		// Whether the controls are shown.
		controls: new Signal(false),

		// Don't automatically reload the broadcast.
		// TODO: Temporarily defaults to false because Cloudflare doesn't support it yet.
		reload: new Signal(false),

		// Delay playing audio and video for up to 100ms
		latency: new Signal(100 as Time.Milli),
	};

	// An instance of HangWatchInstance once its inserted into the DOM.
	active = new Signal<HangWatchInstance | undefined>(undefined);

	// Annoyingly, we have to use these callbacks to figure out when the element is connected to the DOM.
	// This wouldn't be so bad if there was a destructor for web components to clean up our effects.
	connectedCallback() {
		this.style.display = "block";
		this.style.position = "relative";
		this.active.set(new HangWatchInstance(this));

		this.dispatchEvent(new CustomEvent('watch-instance-available', {
			detail: {
				instance: this.active,
			}
		}));
	}

	disconnectedCallback() {
		this.active.update((prev) => {
			prev?.close();
			return undefined;
		});
	}

	attributeChangedCallback(name: Observed, oldValue: string | null, newValue: string | null) {
		if (oldValue === newValue) {
			return;
		}

		if (name === "url") {
			this.url = newValue ? new URL(newValue) : undefined;
		} else if (name === "name" || name === "path") {
			// TODO remove backwards compatibility
			this.path = newValue ?? undefined;
		} else if (name === "paused") {
			this.paused = newValue !== null;
		} else if (name === "volume") {
			const volume = newValue ? Number.parseFloat(newValue) : 0.5;
			this.volume = volume;
		} else if (name === "muted") {
			this.muted = newValue !== null;
		} else if (name === "controls") {
			this.controls = newValue !== null;
		} else if (name === "reload") {
			this.reload = newValue !== null;
		} else if (name === "latency") {
			this.latency = newValue ? Number.parseFloat(newValue) : 100;
		} else {
			const exhaustive: never = name;
			throw new Error(`Invalid attribute: ${exhaustive}`);
		}
	}

	// Make corresponding properties for the element, more type-safe than using attributes.
	get url(): URL | undefined {
		return this.signals.url.peek();
	}

	set url(url: URL | undefined) {
		this.signals.url.set(url);
	}

	// TODO remove backwards compatibility
	get name(): string | undefined {
		return this.path;
	}

	set name(name: string | undefined) {
		this.path = name;
	}

	get path(): string | undefined {
		return this.signals.path.peek()?.toString();
	}

	set path(name: string | undefined) {
		this.signals.path.set(name ? Moq.Path.from(name) : undefined);
	}

	get paused(): boolean {
		return this.signals.paused.peek();
	}

	set paused(paused: boolean) {
		this.signals.paused.set(paused);
	}

	get volume(): number {
		return this.signals.volume.peek();
	}

	set volume(volume: number) {
		this.signals.volume.set(volume);
	}

	get muted(): boolean {
		return this.signals.muted.peek();
	}

	set muted(muted: boolean) {
		this.signals.muted.set(muted);
	}

	get controls(): boolean {
		return this.signals.controls.peek();
	}

	set controls(controls: boolean) {
		this.signals.controls.set(controls);
	}

	get reload(): boolean {
		return this.signals.reload.peek();
	}

	set reload(reload: boolean) {
		this.signals.reload.set(reload);
	}

	get latency(): number {
		return this.signals.latency.peek();
	}

	set latency(ms: number) {
		this.signals.latency.set(ms as Time.Milli);
	}
}

// An instance of HangWatch once its inserted into the DOM.
// We do this otherwise every variable could be undefined; which is annoying in Typescript.
export class HangWatchInstance {
	parent: HangWatch;

	// You can construct these manually if you want to use the library without the web component.
	// However be warned that the API is still in flux and may change.
	connection: Moq.Connection.Reload;
	broadcast: Broadcast;
	video: Renderer;
	audio: Audio.Emitter;
	signals: Effect;

	constructor(parent: HangWatch) {
		this.parent = parent;
		this.connection = new Moq.Connection.Reload({
			url: this.parent.signals.url,
			enabled: true,
		});

		this.broadcast = new Broadcast({
			connection: this.connection.established,
			path: this.parent.signals.path,
			enabled: true,
			reload: this.parent.signals.reload,
			audio: {
				latency: this.parent.signals.latency,
			},
			video: {
				latency: this.parent.signals.latency,
			},
		});

		this.signals = new Effect();

		// Watch to see if the canvas element is added or removed.
		const canvas = new Signal(this.parent.querySelector("canvas") as HTMLCanvasElement | undefined);
		const observer = new MutationObserver(() => {
			canvas.set(this.parent.querySelector("canvas") as HTMLCanvasElement | undefined);
		});
		observer.observe(this.parent, { childList: true, subtree: true });
		this.signals.cleanup(() => observer.disconnect());

		this.video = new Renderer(this.broadcast.video, { canvas, paused: this.parent.signals.paused });
		this.audio = new Audio.Emitter(this.broadcast.audio, {
			volume: this.parent.signals.volume,
			muted: this.parent.signals.muted,
			paused: this.parent.signals.paused,
		});

		// Optionally update attributes to match the library state.
		// This is kind of dangerous because it can create loops.
		// NOTE: This only runs when the element is connected to the DOM, which is not obvious.
		// This is because there's no destructor for web components to clean up our effects.
		this.signals.effect((effect) => {
			const url = effect.get(this.parent.signals.url);
			if (url) {
				this.parent.setAttribute("url", url.toString());
			} else {
				this.parent.removeAttribute("url");
			}
		});

		this.signals.effect((effect) => {
			const broadcast = effect.get(this.parent.signals.path);
			if (broadcast) {
				this.parent.setAttribute("path", broadcast.toString());
			} else {
				this.parent.removeAttribute("path");
			}
		});

		this.signals.effect((effect) => {
			const muted = effect.get(this.parent.signals.muted);
			if (muted) {
				this.parent.setAttribute("muted", "");
			} else {
				this.parent.removeAttribute("muted");
			}
		});

		this.signals.effect((effect) => {
			const paused = effect.get(this.parent.signals.paused);
			if (paused) {
				this.parent.setAttribute("paused", "true");
			} else {
				this.parent.removeAttribute("paused");
			}
		});

		this.signals.effect((effect) => {
			const volume = effect.get(this.parent.signals.volume);
			this.parent.setAttribute("volume", volume.toString());
		});

		this.signals.effect((effect) => {
			const controls = effect.get(this.parent.signals.controls);
			if (controls) {
				this.parent.setAttribute("controls", "");
			} else {
				this.parent.removeAttribute("controls");
			}
		});

		this.signals.effect((effect) => {
			const latency = Math.floor(effect.get(this.parent.signals.latency));
			this.parent.setAttribute("latency", latency.toString());
		});
	}

	close() {
		this.connection.close();
		this.broadcast.close();
		this.video.close();
		this.audio.close();
<<<<<<< HEAD
		this.signals.close();
=======
		this.#signals.close();
	}

	#renderControls(effect: Effect) {
		const controls = DOM.create("div", {
			style: {
				display: "flex",
				justifyContent: "space-around",
				gap: "8px",
				alignContent: "center",
			},
		});

		DOM.render(effect, this.parent, controls);

		effect.effect((effect) => {
			const show = effect.get(this.parent.signals.controls);
			if (!show) return;

			this.#renderPause(controls, effect);
			this.#renderVolume(controls, effect);
			this.#renderStatus(controls, effect);
			this.#renderFullscreen(controls, effect);
			this.#renderBuffering(effect);
		});
	}

	#renderPause(parent: HTMLDivElement, effect: Effect) {
		const button = DOM.create("button", {
			type: "button",
			title: "Pause",
		});

		effect.event(button, "click", (e) => {
			e.preventDefault();
			this.video.paused.update((prev) => !prev);
		});

		effect.effect((effect) => {
			const paused = effect.get(this.video.paused);
			button.textContent = paused ? "▶️" : "⏸️";
		});

		DOM.render(effect, parent, button);
	}

	#renderVolume(parent: HTMLDivElement, effect: Effect) {
		const container = DOM.create("div", {
			style: {
				display: "flex",
				alignItems: "center",
				gap: "0.25rem",
			},
		});

		const muteButton = DOM.create("button", {
			type: "button",
			title: "Mute",
		});

		effect.event(muteButton, "click", () => {
			this.audio.muted.update((p) => !p);
		});

		const volumeSlider = DOM.create("input", {
			type: "range",
			min: "0",
			max: "100",
		});

		effect.event(volumeSlider, "input", (e) => {
			const target = e.currentTarget as HTMLInputElement;
			const volume = parseFloat(target.value) / 100;
			this.audio.volume.set(volume);
		});

		const volumeLabel = DOM.create("span", {
			style: {
				display: "inline-block",
				width: "2em",
				textAlign: "right",
			},
		});

		effect.effect((effect) => {
			const volume = effect.get(this.audio.volume);
			const rounded = Math.round(volume * 100);

			muteButton.textContent = volume === 0 ? "🔇" : "🔊";
			volumeSlider.value = (volume * 100).toString();
			volumeLabel.textContent = `${rounded}%`;
		});

		DOM.render(effect, container, muteButton);
		DOM.render(effect, container, volumeSlider);
		DOM.render(effect, container, volumeLabel);
		DOM.render(effect, parent, container);
	}

	#renderStatus(parent: HTMLDivElement, effect: Effect) {
		const container = DOM.create("div");

		effect.effect((effect) => {
			const url = effect.get(this.connection.url);
			const connection = effect.get(this.connection.status);
			const broadcast = effect.get(this.broadcast.status);

			if (!url) {
				container.textContent = "🔴\u00A0No URL";
			} else if (connection === "disconnected") {
				container.textContent = "🔴\u00A0Disconnected";
			} else if (connection === "connecting") {
				container.textContent = "🟡\u00A0Connecting...";
			} else if (broadcast === "offline") {
				container.textContent = "🔴\u00A0Offline";
			} else if (broadcast === "loading") {
				container.textContent = "🟡\u00A0Loading...";
			} else if (broadcast === "live") {
				container.textContent = "🟢\u00A0Live";
			} else if (connection === "connected") {
				container.textContent = "🟢\u00A0Connected";
			}
		});

		DOM.render(effect, parent, container);
	}

	#renderFullscreen(parent: HTMLDivElement, effect: Effect) {
		const button = DOM.create(
			"button",
			{
				type: "button",
				title: "Fullscreen",
			},
			"⛶",
		);

		effect.event(button, "click", () => {
			if (document.fullscreenElement) {
				document.exitFullscreen();
			} else {
				this.parent.requestFullscreen();
			}
		});

		DOM.render(effect, parent, button);
>>>>>>> 75c17ca3
	}

	#renderBuffering(effect: Effect) {
		if (!document.getElementById("buffer-spinner-animation")) {
			const style = document.createElement("style");
			style.id = "buffer-spinner-animation";
			style.textContent = `
				@keyframes buffer-spin {
					0% { transform: rotate(0deg); }
					100% { transform: rotate(360deg); }
				}
			`;
			document.head.appendChild(style);
		}

		const container = DOM.create("div", {
			style: {
				position: "absolute",
				display: "none",
				justifyContent: "center",
				alignItems: "center",
				width: "100%",
				height: "100%",
				top: "0",
				left: "0",
				zIndex: "1",
				backgroundColor: "rgba(0, 0, 0, 0.4)",
				backdropFilter: "blur(2px)",
				pointerEvents: "auto",
			},
		});

		const spinner = DOM.create("div", {
			style: {
				width: "40px",
				height: "40px",
				border: "4px solid rgba(255, 255, 255, 0.2)",
				borderTop: "4px solid #fff",
				borderRadius: "50%",
				animation: "buffer-spin 1s linear infinite",
			},
		});

		container.appendChild(spinner);

		effect.effect((effect) => {
			const syncStatus = effect.get(this.video.source.syncStatus);
			const bufferStatus = effect.get(this.video.source.bufferStatus);
			const shouldShow = syncStatus.state === "wait" || bufferStatus.state === "empty";
			if (shouldShow) {
				container.style.display = "flex";
			} else {
				container.style.display = "none";
			}
		});

		DOM.render(effect, this.parent, container);
	}
}

customElements.define("hang-watch", HangWatch);

declare global {
	interface HTMLElementTagNameMap {
		"hang-watch": HangWatch;
	}
}<|MERGE_RESOLUTION|>--- conflicted
+++ resolved
@@ -295,213 +295,7 @@
 		this.broadcast.close();
 		this.video.close();
 		this.audio.close();
-<<<<<<< HEAD
 		this.signals.close();
-=======
-		this.#signals.close();
-	}
-
-	#renderControls(effect: Effect) {
-		const controls = DOM.create("div", {
-			style: {
-				display: "flex",
-				justifyContent: "space-around",
-				gap: "8px",
-				alignContent: "center",
-			},
-		});
-
-		DOM.render(effect, this.parent, controls);
-
-		effect.effect((effect) => {
-			const show = effect.get(this.parent.signals.controls);
-			if (!show) return;
-
-			this.#renderPause(controls, effect);
-			this.#renderVolume(controls, effect);
-			this.#renderStatus(controls, effect);
-			this.#renderFullscreen(controls, effect);
-			this.#renderBuffering(effect);
-		});
-	}
-
-	#renderPause(parent: HTMLDivElement, effect: Effect) {
-		const button = DOM.create("button", {
-			type: "button",
-			title: "Pause",
-		});
-
-		effect.event(button, "click", (e) => {
-			e.preventDefault();
-			this.video.paused.update((prev) => !prev);
-		});
-
-		effect.effect((effect) => {
-			const paused = effect.get(this.video.paused);
-			button.textContent = paused ? "▶️" : "⏸️";
-		});
-
-		DOM.render(effect, parent, button);
-	}
-
-	#renderVolume(parent: HTMLDivElement, effect: Effect) {
-		const container = DOM.create("div", {
-			style: {
-				display: "flex",
-				alignItems: "center",
-				gap: "0.25rem",
-			},
-		});
-
-		const muteButton = DOM.create("button", {
-			type: "button",
-			title: "Mute",
-		});
-
-		effect.event(muteButton, "click", () => {
-			this.audio.muted.update((p) => !p);
-		});
-
-		const volumeSlider = DOM.create("input", {
-			type: "range",
-			min: "0",
-			max: "100",
-		});
-
-		effect.event(volumeSlider, "input", (e) => {
-			const target = e.currentTarget as HTMLInputElement;
-			const volume = parseFloat(target.value) / 100;
-			this.audio.volume.set(volume);
-		});
-
-		const volumeLabel = DOM.create("span", {
-			style: {
-				display: "inline-block",
-				width: "2em",
-				textAlign: "right",
-			},
-		});
-
-		effect.effect((effect) => {
-			const volume = effect.get(this.audio.volume);
-			const rounded = Math.round(volume * 100);
-
-			muteButton.textContent = volume === 0 ? "🔇" : "🔊";
-			volumeSlider.value = (volume * 100).toString();
-			volumeLabel.textContent = `${rounded}%`;
-		});
-
-		DOM.render(effect, container, muteButton);
-		DOM.render(effect, container, volumeSlider);
-		DOM.render(effect, container, volumeLabel);
-		DOM.render(effect, parent, container);
-	}
-
-	#renderStatus(parent: HTMLDivElement, effect: Effect) {
-		const container = DOM.create("div");
-
-		effect.effect((effect) => {
-			const url = effect.get(this.connection.url);
-			const connection = effect.get(this.connection.status);
-			const broadcast = effect.get(this.broadcast.status);
-
-			if (!url) {
-				container.textContent = "🔴\u00A0No URL";
-			} else if (connection === "disconnected") {
-				container.textContent = "🔴\u00A0Disconnected";
-			} else if (connection === "connecting") {
-				container.textContent = "🟡\u00A0Connecting...";
-			} else if (broadcast === "offline") {
-				container.textContent = "🔴\u00A0Offline";
-			} else if (broadcast === "loading") {
-				container.textContent = "🟡\u00A0Loading...";
-			} else if (broadcast === "live") {
-				container.textContent = "🟢\u00A0Live";
-			} else if (connection === "connected") {
-				container.textContent = "🟢\u00A0Connected";
-			}
-		});
-
-		DOM.render(effect, parent, container);
-	}
-
-	#renderFullscreen(parent: HTMLDivElement, effect: Effect) {
-		const button = DOM.create(
-			"button",
-			{
-				type: "button",
-				title: "Fullscreen",
-			},
-			"⛶",
-		);
-
-		effect.event(button, "click", () => {
-			if (document.fullscreenElement) {
-				document.exitFullscreen();
-			} else {
-				this.parent.requestFullscreen();
-			}
-		});
-
-		DOM.render(effect, parent, button);
->>>>>>> 75c17ca3
-	}
-
-	#renderBuffering(effect: Effect) {
-		if (!document.getElementById("buffer-spinner-animation")) {
-			const style = document.createElement("style");
-			style.id = "buffer-spinner-animation";
-			style.textContent = `
-				@keyframes buffer-spin {
-					0% { transform: rotate(0deg); }
-					100% { transform: rotate(360deg); }
-				}
-			`;
-			document.head.appendChild(style);
-		}
-
-		const container = DOM.create("div", {
-			style: {
-				position: "absolute",
-				display: "none",
-				justifyContent: "center",
-				alignItems: "center",
-				width: "100%",
-				height: "100%",
-				top: "0",
-				left: "0",
-				zIndex: "1",
-				backgroundColor: "rgba(0, 0, 0, 0.4)",
-				backdropFilter: "blur(2px)",
-				pointerEvents: "auto",
-			},
-		});
-
-		const spinner = DOM.create("div", {
-			style: {
-				width: "40px",
-				height: "40px",
-				border: "4px solid rgba(255, 255, 255, 0.2)",
-				borderTop: "4px solid #fff",
-				borderRadius: "50%",
-				animation: "buffer-spin 1s linear infinite",
-			},
-		});
-
-		container.appendChild(spinner);
-
-		effect.effect((effect) => {
-			const syncStatus = effect.get(this.video.source.syncStatus);
-			const bufferStatus = effect.get(this.video.source.bufferStatus);
-			const shouldShow = syncStatus.state === "wait" || bufferStatus.state === "empty";
-			if (shouldShow) {
-				container.style.display = "flex";
-			} else {
-				container.style.display = "none";
-			}
-		});
-
-		DOM.render(effect, this.parent, container);
 	}
 }
 

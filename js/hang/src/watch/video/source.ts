--- conflicted
+++ resolved
@@ -33,10 +33,11 @@
 	bufferDuration?: number;
 };
 
+// TODO This is not correct for b-frames. We need to a better way of detecting late frames.
+const MIN_SYNC_WAIT_MS = 50 as Time.Milli;
+
 // Responsible for switching between video tracks and buffering frames.
 export class Source {
-	#MIN_SYNC_WAIT_MS = 50 as Time.Milli;
-
 	broadcast: Signal<Moq.Broadcast | undefined>;
 	enabled: Signal<boolean>; // Don't download any longer
 
@@ -74,16 +75,9 @@
 	// Used to convert PTS to wall time.
 	#reference: DOMHighResTimeStamp | undefined;
 
-<<<<<<< HEAD
-=======
-	// The latency after we've accounted for the extra frame buffering and jitter buffer.
-	#jitter: Signal<Time.Milli>;
-
 	bufferStatus = new Signal<BufferStatus>({ state: "empty" });
-
 	syncStatus = new Signal<SyncStatus>({ state: "ready" });
 
->>>>>>> b2abf685
 	#signals = new Effect();
 
 	constructor(
@@ -105,11 +99,7 @@
 		this.#signals.effect(this.#runSelected.bind(this));
 		this.#signals.effect(this.#runPending.bind(this));
 		this.#signals.effect(this.#runDisplay.bind(this));
-<<<<<<< HEAD
-=======
-		this.#signals.effect(this.#runJitter.bind(this));
 		this.#signals.effect(this.#runBuffer.bind(this));
->>>>>>> b2abf685
 	}
 
 	#runSupported(effect: Effect): void {
@@ -194,18 +184,30 @@
 		effect.cleanup(() => consumer.close());
 
 		const decoder = new VideoDecoder({
+			// NOTE: WebCodecs will block outputting the next frame until this promise resolves.
 			output: async (frame: VideoFrame) => {
 				// Sleep until it's time to decode the next frame.
 				const ref = performance.now() - frame.timestamp / 1000;
 
+				let sleep = 0;
 				if (!this.#reference || ref < this.#reference) {
 					this.#reference = ref;
+					// Don't sleep so we immediately render this frame.
 				} else {
-					const sleep = this.#reference - ref + this.latency.peek();
-					if (sleep > 0) {
-						await new Promise((resolve) => setTimeout(resolve, sleep));
-					}
+					sleep = this.#reference - ref + this.latency.peek();
 				}
+
+				// TODO This isn't quite right for b-frames
+				if (sleep > MIN_SYNC_WAIT_MS) {
+					this.syncStatus.set({ state: "wait", bufferDuration: sleep });
+				}
+
+				if (sleep > 0) {
+					await new Promise((resolve) => setTimeout(resolve, sleep));
+				}
+
+				// Include how long we slept if it was above the threshold.
+				this.syncStatus.set({ state: "ready", bufferDuration: sleep > MIN_SYNC_WAIT_MS ? sleep : undefined });
 
 				this.frame.update((prev) => {
 					prev?.close();
@@ -242,40 +244,6 @@
 					effect.set(this.active, name);
 				}
 
-<<<<<<< HEAD
-=======
-				// Sleep until it's time to decode the next frame.
-				const ref = performance.now() - Time.Milli.fromMicro(next.timestamp);
-
-				if (!this.#reference || ref < this.#reference) {
-					this.#reference = ref;
-				} else {
-					const sleep = this.#reference - ref + this.#jitter.peek();
-					const isWaitRequired = sleep >= this.#MIN_SYNC_WAIT_MS;
-					if (sleep > 0) {
-						// The planned jitter buffer size
-						const bufferDuration: Time.Milli = this.#jitter.peek();
-
-						if (isWaitRequired) {
-							this.syncStatus.set({ state: "wait", bufferDuration });
-						}
-
-						await new Promise((resolve) => setTimeout(resolve, sleep));
-
-						if (isWaitRequired) {
-							this.syncStatus.set({ state: "ready", bufferDuration });
-						}
-					} else {
-						this.syncStatus.set({ state: "ready" });
-					}
-				}
-
-				if (decoder.state === "closed") {
-					// Closed during the sleep
-					break;
-				}
-
->>>>>>> b2abf685
 				const chunk = new EncodedVideoChunk({
 					type: next.keyframe ? "key" : "delta",
 					data: next.data,
@@ -345,15 +313,11 @@
 		});
 	}
 
-<<<<<<< HEAD
-=======
 	#runBuffer(effect: Effect): void {
-		const currentFrame = effect.get(this.frame);
-		const nextFrame = this.#next;
+		const frame = effect.get(this.frame);
 		const enabled = effect.get(this.enabled);
 
-		const isBufferEmpty = enabled && !currentFrame && !nextFrame;
-
+		const isBufferEmpty = enabled && !frame;
 		if (isBufferEmpty) {
 			this.bufferStatus.set({ state: "empty" });
 		} else {
@@ -361,27 +325,6 @@
 		}
 	}
 
-	#runJitter(effect: Effect): void {
-		const config = effect.get(this.#selectedConfig);
-		if (!config) return;
-
-		// Use the framerate to compute the jitter buffer size.
-		// We always buffer a single frame, so subtract that from the jitter buffer.
-		const fps = config.framerate && config.framerate > 0 ? config.framerate : 30;
-		const delay = 1000 / fps;
-		const latency = effect.get(this.latency);
-
-		const jitter = Math.max(0, latency - delay) as Time.Milli;
-		this.#jitter.set(jitter);
-
-		// If we're not buffering any frames, then close the next frame.
-		if (jitter === 0 && this.#next) {
-			this.#next.close();
-			this.#next = undefined;
-		}
-	}
-
->>>>>>> b2abf685
 	close() {
 		this.frame.update((prev) => {
 			prev?.close();

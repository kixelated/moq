--- conflicted
+++ resolved
@@ -1,10 +1,5 @@
-<<<<<<< HEAD
-import type * as Moq from "@kixelated/moq";
-import { Effect, type Getter, Signal } from "@kixelated/signals";
-=======
-import * as Moq from "@moq/lite";
+import type * as Moq from "@moq/lite";
 import { Effect, type Getter, Signal } from "@moq/signals";
->>>>>>> 0ced9d21
 import * as Catalog from "../catalog";
 import { PRIORITY } from "../publish/priority";
 import * as Audio from "./audio";

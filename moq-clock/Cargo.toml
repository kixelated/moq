--- conflicted
+++ resolved
@@ -14,13 +14,8 @@
 # See more keys and their definitions at https://doc.rust-lang.org/cargo/reference/manifest.html
 
 [dependencies]
-<<<<<<< HEAD
-moq-native = { path = "../moq-native", version = "0.3" }
+moq-native = { path = "../moq-native", version = "0.4" }
 moq-transfork = { path = "../moq-transfork", version = "0.1" }
-=======
-moq-native = { path = "../moq-native", version = "0.4" }
-moq-transport = { path = "../moq-transport", version = "0.6" }
->>>>>>> 09f6e0a4
 
 # QUIC
 url = "2"

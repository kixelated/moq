use moq_async::{Lock, LockWeak};
use std::{
	collections::{BTreeSet, VecDeque},
	fmt,
};
use tokio::sync::mpsc;

<<<<<<< HEAD
use moq_transfork_proto::message::Path;
=======
pub use crate::message::Filter;
use crate::message::FilterMatch;
>>>>>>> 21116de8

/// The suffix of each announced track.
#[derive(Clone, Debug, PartialEq, Eq)]
pub enum Announced {
	// Indicates the track, returning the captured wildcard.
	Active(AnnouncedMatch),

	// Indicates the track is no longer active, returning the captured wildcard.
	Ended(AnnouncedMatch),

	// Indicates we're caught up to the current state of the world.
	Live,
}

#[cfg(test)]
impl Announced {
	pub fn assert_active(&self, expected: &str) {
		match self {
			Announced::Active(m) => assert_eq!(m.capture(), expected),
			_ => panic!("expected active announce"),
		}
	}

	pub fn assert_ended(&self, expected: &str) {
		match self {
			Announced::Ended(m) => assert_eq!(m.capture(), expected),
			_ => panic!("expected ended announce"),
		}
	}

	pub fn assert_live(&self) {
		match self {
			Announced::Live => (),
			_ => panic!("expected live announce"),
		}
	}
}

// An owned version of FilterMatch
#[derive(Clone, PartialEq, Eq)]
pub struct AnnouncedMatch {
	full: String,
	capture: (usize, usize),
}

impl AnnouncedMatch {
	pub fn full(&self) -> &str {
		&self.full
	}

	pub fn capture(&self) -> &str {
		&self.full[self.capture.0..self.capture.1]
	}

	pub fn to_full(self) -> String {
		self.full
	}

	pub fn to_capture(mut self) -> String {
		self.full.truncate(self.capture.1);
		self.full.split_off(self.capture.0)
	}
}

impl From<FilterMatch<'_>> for AnnouncedMatch {
	fn from(value: FilterMatch) -> Self {
		AnnouncedMatch {
			full: value.full().to_string(),
			capture: value.capture_index(),
		}
	}
}

impl fmt::Debug for AnnouncedMatch {
	fn fmt(&self, f: &mut fmt::Formatter<'_>) -> fmt::Result {
		f.debug_struct("AnnouncedMatch")
			.field("full", &self.full())
			.field("capture", &self.capture())
			.finish()
	}
}

#[derive(Default)]
struct ProducerState {
	active: BTreeSet<String>,
	consumers: Vec<(Lock<ConsumerState>, mpsc::Sender<()>)>,
	live: bool,
}

impl ProducerState {
	fn insert(&mut self, path: String) -> bool {
		if !self.active.insert(path.clone()) {
			return false;
		}

		let mut i = 0;

		while let Some((consumer, notify)) = self.consumers.get(i) {
			if !notify.is_closed() {
				consumer.lock().insert(&path);
				notify.try_send(()).ok();
				i += 1;
			} else {
				self.consumers.swap_remove(i);
			}
		}

		true
	}

	fn remove(&mut self, path: &str) -> bool {
		if !self.active.remove(path) {
			return false;
		}

		let mut i = 0;

		while let Some((consumer, notify)) = self.consumers.get(i) {
			if !notify.is_closed() {
				consumer.lock().remove(path);
				notify.try_send(()).ok();
				i += 1;
			} else {
				self.consumers.swap_remove(i);
			}
		}

		true
	}

	fn live(&mut self) -> bool {
		if self.live {
			return false;
		}

		self.live = true;

		let mut i = 0;
		while let Some((consumer, notify)) = self.consumers.get(i) {
			if !notify.is_closed() {
				consumer.lock().live();
				notify.try_send(()).ok();
				i += 1;
			} else {
				self.consumers.swap_remove(i);
			}
		}

		true
	}

	fn consumer(&mut self, filter: Filter) -> ConsumerState {
		let mut added = VecDeque::new();

		for active in &self.active {
			if let Some(m) = filter.matches(active) {
				added.push_back(m.into());
			}
		}

		ConsumerState {
			added,
			removed: VecDeque::new(),
			filter,
			live: self.live,
		}
	}

	fn subscribe(&mut self, consumer: Lock<ConsumerState>) -> mpsc::Receiver<()> {
		let (tx, rx) = mpsc::channel(1);
		self.consumers.push((consumer.clone(), tx));
		rx
	}
}

impl Drop for ProducerState {
	fn drop(&mut self) {
		for (consumer, notify) in &self.consumers {
			let mut consumer = consumer.lock();
			for path in &self.active {
				consumer.remove(path);
			}

			notify.try_send(()).ok();
		}
	}
}

#[derive(Clone)]
struct ConsumerState {
	filter: Filter,
	added: VecDeque<AnnouncedMatch>,
	removed: VecDeque<AnnouncedMatch>,
	live: bool,
}

impl ConsumerState {
	pub fn insert(&mut self, path: &str) {
		let added: AnnouncedMatch = match self.filter.matches(path) {
			Some(m) => m.into(),
			None => return,
		};

		// Remove any matches that haven't been consumed yet.
		// TODO make this faster while maintaining order
		if let Some(index) = self
			.removed
			.iter()
			.position(|removed| removed.capture() == added.capture())
		{
			self.removed.remove(index);
		} else {
			self.added.push_back(added);
		}
	}

	pub fn remove(&mut self, path: &str) {
		let removed: AnnouncedMatch = match self.filter.matches(path) {
			Some(m) => m.into(),
			None => return,
		};

		// Remove any matches that haven't been consumed yet.
		// TODO make this faster while maintaining insertion order.
		if let Some(index) = self.added.iter().position(|added| added.capture() == removed.capture()) {
			self.added.remove(index);
		} else {
			self.removed.push_back(removed);
		}
	}

	pub fn live(&mut self) {
		self.live = true;
	}

	pub fn reset(&mut self) {
		self.added.clear();
		self.removed.clear();
		self.live = false;
	}
}

/// Announces tracks to consumers over the network.
// TODO Cloning Producers is questionable. It might be better to chain them (consumer -> producer).
#[derive(Default, Clone)]
pub struct AnnouncedProducer {
	state: Lock<ProducerState>,
}

impl AnnouncedProducer {
	pub fn new() -> Self {
		Self::default()
	}

	/// Announce a track, returning true if it's new.
	pub fn announce<T: ToString>(&mut self, path: T) -> bool {
		let path = path.to_string();
		let mut state = self.state.lock();
		state.insert(path)
	}

	/// Check if a track is active.
	pub fn is_active(&self, path: &str) -> bool {
		self.state.lock().active.contains(path)
	}

	/// Check if any tracks are active.
	pub fn is_empty(&self) -> bool {
		self.state.lock().active.is_empty()
	}

	/// Stop announcing a track, returning true if it was active.
	pub fn unannounce(&mut self, path: &str) -> bool {
		let mut state = self.state.lock();
		state.remove(path)
	}

	/// Indicate that we're caught up to the current state of the world.
	pub fn live(&mut self) -> bool {
		let mut state = self.state.lock();
		state.live()
	}

	/// Subscribe to all announced tracks matching the (wildcard) filter.
	pub fn subscribe(&self, filter: Filter) -> AnnouncedConsumer {
		let mut state = self.state.lock();
		let consumer = Lock::new(state.consumer(filter));
		let notify = state.subscribe(consumer.clone());
		AnnouncedConsumer::new(self.state.downgrade(), consumer, notify)
	}

	/// Clear all announced tracks.
	pub fn reset(&mut self) {
		let mut state = self.state.lock();

		let mut i = 0;
		while let Some((consumer, notify)) = state.consumers.get(i) {
			if !notify.is_closed() {
				consumer.lock().reset();
				i += 1;
			} else {
				state.consumers.swap_remove(i);
			}
		}
	}

	/// Wait until all consumers have been dropped.
	///
	/// NOTE: subscribe can be called to unclose the producer.
	pub async fn closed(&self) {
		// Keep looping until all consumers are closed.
		while let Some(notify) = self.closed_inner() {
			notify.closed().await;
		}
	}

	// Returns the closed notify of any consumer.
	fn closed_inner(&self) -> Option<mpsc::Sender<()>> {
		let mut state = self.state.lock();

		while let Some((_, notify)) = state.consumers.last() {
			if !notify.is_closed() {
				return Some(notify.clone());
			}

			state.consumers.pop();
		}

		None
	}
}

/// Consumes announced tracks over the network matching an optional prefix.
pub struct AnnouncedConsumer {
	producer: LockWeak<ProducerState>,
	state: Lock<ConsumerState>,
	notify: mpsc::Receiver<()>,

	// True if we've returned that the track is live.
	live: bool,
}

impl AnnouncedConsumer {
	fn new(producer: LockWeak<ProducerState>, state: Lock<ConsumerState>, notify: mpsc::Receiver<()>) -> Self {
		Self {
			producer,
			state,
			notify,
			live: false,
		}
	}

	/// Returns the next announced track.
	pub async fn next(&mut self) -> Option<Announced> {
		loop {
			{
				let mut state = self.state.lock();

				if let Some(removed) = state.removed.pop_front() {
					return Some(Announced::Ended(removed));
				}

				if let Some(added) = state.added.pop_front() {
					return Some(Announced::Active(added));
				}

				if !self.live && state.live {
					self.live = true;
					return Some(Announced::Live);
				}
			}

			self.notify.recv().await?;
		}
	}
}

// ugh
// Cloning consumers is problematic because it encourages idle consumers.
// It's also just a pain in the butt to implement.
// TODO figure out a way to remove this.
impl Clone for AnnouncedConsumer {
	fn clone(&self) -> Self {
		let consumer = Lock::new(self.state.lock().clone());

		match self.producer.upgrade() {
			Some(producer) => {
				let mut producer = producer.lock();
				let notify = producer.subscribe(consumer.clone());
				AnnouncedConsumer::new(self.producer.clone(), consumer, notify)
			}
			None => {
				let (_, notify) = mpsc::channel(1);
				AnnouncedConsumer::new(self.producer.clone(), consumer, notify)
			}
		}
	}
}

#[cfg(test)]
use futures::FutureExt;

#[cfg(test)]
impl AnnouncedConsumer {
	fn assert_active(&mut self, capture: &str) {
		self.next()
			.now_or_never()
			.expect("would have blocked")
			.expect("no next announcement")
			.assert_active(capture);
	}

	fn assert_ended(&mut self, capture: &str) {
		self.next()
			.now_or_never()
			.expect("would have blocked")
			.expect("no next announcement")
			.assert_ended(capture);
	}

	fn assert_wait(&mut self) {
		assert_eq!(self.next().now_or_never(), None);
	}

	fn assert_done(&mut self) {
		assert_eq!(self.next().now_or_never(), Some(None));
	}

	fn assert_live(&mut self) {
		self.next()
			.now_or_never()
			.expect("would have blocked")
			.expect("no next announcement")
			.assert_live();
	}
}

#[cfg(test)]
mod test {
	use super::*;

	#[test]
	fn simple() {
		let mut producer = AnnouncedProducer::new();
		let mut consumer = producer.subscribe(Filter::Any);

		assert!(!producer.is_active("a/b"));
		assert!(producer.announce("a/b"));
		assert!(producer.is_active("a/b"));

		consumer.assert_active("a/b");

		assert!(producer.unannounce("a/b"));
		assert!(!producer.is_active("a/b"));

		consumer.assert_ended("a/b");
		consumer.assert_wait();
	}

	#[test]
	fn multi() {
		let mut producer = AnnouncedProducer::new();
		let mut consumer = producer.subscribe(Filter::Any);

		assert!(producer.announce("a/b"));
		assert!(producer.announce("a/c"));
		assert!(producer.announce("d/e"));

		// Make sure we get all of the paths in order.
		consumer.assert_active("a/b");
		consumer.assert_active("a/c");
		consumer.assert_active("d/e");
		consumer.assert_wait();
	}

	#[test]
	fn late() {
		let mut producer = AnnouncedProducer::new();

		assert!(producer.announce("a/b"));
		assert!(producer.announce("a/c"));

		// Subscribe after announcing.
		let mut consumer = producer.subscribe(Filter::Any);

		assert!(producer.announce("d/e"));
		assert!(producer.announce("d/d"));

		// Make sure we get all of the paths in order.
		consumer.assert_active("a/b");
		consumer.assert_active("a/c");
		consumer.assert_active("d/e");
		consumer.assert_active("d/d");
		consumer.assert_wait();
	}

	#[test]
	fn prefix() {
		let mut producer = AnnouncedProducer::new();
		let mut consumer = producer.subscribe(Filter::Prefix("a/".into()));

		assert!(producer.announce("a/b"));
		assert!(producer.announce("a/c"));
		assert!(producer.announce("d/e"));

		consumer.assert_active("b");
		consumer.assert_active("c");
		consumer.assert_wait();
	}

	#[test]
	fn prefix_unannounce() {
		let mut producer = AnnouncedProducer::new();
		let mut consumer = producer.subscribe(Filter::Prefix("a/".into()));

		assert!(producer.announce("a/b"));
		assert!(producer.announce("a/c"));
		assert!(producer.announce("d/e"));

		consumer.assert_active("b");
		consumer.assert_active("c");
		consumer.assert_wait();

		assert!(producer.unannounce("d/e"));
		assert!(producer.unannounce("a/c"));
		assert!(producer.unannounce("a/b"));

		consumer.assert_ended("c");
		consumer.assert_ended("b");
		consumer.assert_wait();
	}

	#[test]
	fn flicker() {
		let mut producer = AnnouncedProducer::new();
		let mut consumer = producer.subscribe(Filter::Any);

		assert!(!producer.is_active("a/b"));
		assert!(producer.announce("a/b"));
		assert!(producer.is_active("a/b"));
		assert!(producer.unannounce("a/b"));
		assert!(!producer.is_active("a/b"));

		// We missed it.
		consumer.assert_wait();
	}

	#[test]
	fn dropped() {
		let mut producer = AnnouncedProducer::new();
		let mut consumer = producer.subscribe(Filter::Any);

		producer.announce("a/b");
		consumer.assert_active("a/b");
		producer.announce("a/c");
		consumer.assert_active("a/c");

		// Don't consume "d/e" before dropping.
		producer.announce("d/e");
		drop(producer);

		consumer.assert_ended("a/b");
		consumer.assert_ended("a/c");
		consumer.assert_done();
	}

	#[test]
	fn live() {
		let mut producer = AnnouncedProducer::new();
		let mut consumer = producer.subscribe(Filter::Any);

		producer.announce("a/b");
		producer.live();
		producer.announce("a/c");

		consumer.assert_active("a/b");
		consumer.assert_active("a/c");
		// We actually get live after "a/c" because we were slow to consume.
		consumer.assert_live();

		producer.live(); // no-op
		producer.announce("d/e");

		consumer.assert_active("d/e");
		consumer.assert_wait();
	}

	#[tokio::test]
	async fn wakeup() {
		tokio::time::pause();

		let mut producer = AnnouncedProducer::new();
		let mut consumer = producer.subscribe(Filter::Any);

		tokio::spawn(async move {
			tokio::time::sleep(tokio::time::Duration::from_secs(1)).await;
			producer.announce("a/b");
			tokio::time::sleep(tokio::time::Duration::from_secs(1)).await;
			producer.announce("a/c");
			tokio::time::sleep(tokio::time::Duration::from_secs(1)).await;
			producer.unannounce("a/b");
			tokio::time::sleep(tokio::time::Duration::from_secs(1)).await;
			// Don't actually unannounce p2, just drop.
			drop(producer);
		});

		consumer.next().await.unwrap().assert_active("a/b");
		consumer.next().await.unwrap().assert_active("a/c");
		consumer.next().await.unwrap().assert_ended("a/b");
		consumer.next().await.unwrap().assert_ended("a/c");
		assert_eq!(consumer.next().await, None);
	}
}<|MERGE_RESOLUTION|>--- conflicted
+++ resolved
@@ -5,12 +5,7 @@
 };
 use tokio::sync::mpsc;
 
-<<<<<<< HEAD
-use moq_transfork_proto::message::Path;
-=======
-pub use crate::message::Filter;
-use crate::message::FilterMatch;
->>>>>>> 21116de8
+pub use crate::message::{Filter, FilterMatch};
 
 /// The suffix of each announced track.
 #[derive(Clone, Debug, PartialEq, Eq)]

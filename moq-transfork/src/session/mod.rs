<<<<<<< HEAD
use crate::{AnnouncedConsumer, Error, RouterConsumer, Track, TrackConsumer};
use moq_transfork_proto::message;
=======
use crate::{message, AnnouncedConsumer, Error, Filter, RouterConsumer, Track, TrackConsumer};
>>>>>>> 21116de8

use moq_async::{spawn, Close, OrClose};

mod publisher;
mod reader;
mod stream;
mod subscriber;
mod writer;

use publisher::*;
use reader::*;
use stream::*;
use subscriber::*;
use writer::*;

/// A MoqTransfork session, used to publish and/or subscribe to broadcasts.
///
/// A publisher will [Self::publish] tracks, or alternatively [Self::announce] and [Self::route] arbitrary paths.
/// A subscriber will [Self::subscribe] to tracks, or alternatively use [Self::announced] to discover arbitrary paths.
#[derive(Clone)]
pub struct Session {
	webtransport: web_transport::Session,
	publisher: Publisher,
	subscriber: Subscriber,
}

impl Session {
	fn new(mut session: web_transport::Session, stream: Stream) -> Self {
		let publisher = Publisher::new(session.clone());
		let subscriber = Subscriber::new(session.clone());

		let this = Self {
			webtransport: session.clone(),
			publisher: publisher.clone(),
			subscriber: subscriber.clone(),
		};

		spawn(async move {
			let res = tokio::select! {
				res = Self::run_session(stream) => res,
				res = Self::run_bi(session.clone(), publisher) => res,
				res = Self::run_uni(session.clone(), subscriber) => res,
			};

			if let Err(err) = res {
				tracing::warn!(?err, "terminated");
				session.close(1, &err.to_string());
			}
		});

		this
	}

	/// Perform the MoQ handshake as a client.
	pub async fn connect<T: Into<web_transport::Session>>(session: T) -> Result<Self, Error> {
		let mut session = session.into();
		let mut stream = Stream::open(&mut session, message::ControlType::Session).await?;
		Self::connect_setup(&mut stream).await.or_close(&mut stream)?;
		Ok(Self::new(session, stream))
	}

	async fn connect_setup(setup: &mut Stream) -> Result<(), Error> {
		let client = message::ClientSetup {
			versions: [message::Version::CURRENT].into(),
			extensions: Default::default(),
		};

		setup.writer.encode(&client).await?;
		let server: message::ServerSetup = setup.reader.decode().await?;

		tracing::info!(version = ?server.version, "connected");

		Ok(())
	}

	/// Perform the MoQ handshake as a server
	pub async fn accept<T: Into<web_transport::Session>>(session: T) -> Result<Self, Error> {
		let mut session = session.into();
		let mut stream = Stream::accept(&mut session).await?;
		let kind = stream.reader.decode().await?;

		if kind != message::ControlType::Session {
			return Err(Error::UnexpectedStream(kind));
		}

		Self::accept_setup(&mut stream).await.or_close(&mut stream)?;
		Ok(Self::new(session, stream))
	}

	async fn accept_setup(control: &mut Stream) -> Result<(), Error> {
		let client: message::ClientSetup = control.reader.decode().await?;

		if !client.versions.contains(&message::Version::CURRENT) {
			return Err(Error::Version(client.versions, [message::Version::CURRENT].into()));
		}

		let server = message::ServerSetup {
			version: message::Version::CURRENT,
			extensions: Default::default(),
		};

		control.writer.encode(&server).await?;

		tracing::info!(version = ?server.version, "connected");

		Ok(())
	}

	async fn run_session(mut stream: Stream) -> Result<(), Error> {
		while let Some(_info) = stream.reader.decode_maybe::<message::Info>().await? {}
		Err(Error::Cancel)
	}

	async fn run_uni(mut session: web_transport::Session, subscriber: Subscriber) -> Result<(), Error> {
		loop {
			let mut stream = Reader::accept(&mut session).await?;
			let subscriber = subscriber.clone();

			spawn(async move {
				Self::run_data(&mut stream, subscriber).await.or_close(&mut stream).ok();
			});
		}
	}

	async fn run_data(stream: &mut Reader, mut subscriber: Subscriber) -> Result<(), Error> {
		let kind = stream.decode().await?;
		match kind {
			message::DataType::Group => Ok(subscriber.recv_group(stream).await?),
		}
	}

	async fn run_bi(mut session: web_transport::Session, publisher: Publisher) -> Result<(), Error> {
		loop {
			let mut stream = Stream::accept(&mut session).await?;
			let publisher = publisher.clone();

			spawn(async move {
				Self::run_control(&mut stream, publisher)
					.await
					.or_close(&mut stream)
					.ok();
			});
		}
	}

	async fn run_control(stream: &mut Stream, mut publisher: Publisher) -> Result<(), Error> {
		let kind = stream.reader.decode().await?;
		match kind {
			message::ControlType::Session => Err(Error::UnexpectedStream(kind)),
			message::ControlType::Announce => publisher.recv_announce(stream).await,
			message::ControlType::Subscribe => publisher.recv_subscribe(stream).await,
			message::ControlType::Info => publisher.recv_info(stream).await,
		}
	}

	/// Publish a track, automatically announcing and serving it.
	pub fn publish(&mut self, track: TrackConsumer) -> Result<(), Error> {
		self.publisher.publish(track)
	}

	/// Optionally announce the provided tracks.
	///
	/// This is advanced functionality if you wish to perform dynamic track generation in conjunction with [Self::route].
	/// [AnnouncedConsumer] will automatically unannounce if the [crate::AnnouncedProducer] is dropped.
	pub fn announce(&mut self, announced: AnnouncedConsumer) {
		self.publisher.announce(announced);
	}

	/// Optionally route unknown paths.
	///
	/// This is advanced functionality if you wish to perform dynamic track generation in conjunction with [Self::announce].
	pub fn route(&mut self, router: RouterConsumer) {
		self.publisher.route(router);
	}

	/// Subscribe to a track and start receiving data over the network.
	pub fn subscribe(&self, track: Track) -> TrackConsumer {
		self.subscriber.subscribe(track)
	}

<<<<<<< HEAD
	/// Discover any tracks published by the remote matching a prefix.
	pub fn announced(&self, prefix: message::Path) -> AnnouncedConsumer {
		self.subscriber.announced(prefix)
=======
	/// Discover any tracks published by the remote matching a (wildcard) filter.
	pub fn announced(&self, filter: Filter) -> AnnouncedConsumer {
		self.subscriber.announced(filter)
>>>>>>> 21116de8
	}

	/// Close the underlying WebTransport session.
	pub fn close(mut self, err: Error) {
		self.webtransport.close(1, &err.to_string());
	}

	/// Block until the WebTransport session is closed.
	pub async fn closed(&self) -> Error {
		self.webtransport.closed().await.into()
	}
}

impl PartialEq for Session {
	fn eq(&self, other: &Self) -> bool {
		self.webtransport == other.webtransport
	}
}

impl Eq for Session {}<|MERGE_RESOLUTION|>--- conflicted
+++ resolved
@@ -1,9 +1,5 @@
-<<<<<<< HEAD
-use crate::{AnnouncedConsumer, Error, RouterConsumer, Track, TrackConsumer};
+use crate::{AnnouncedConsumer, Error, Filter, RouterConsumer, Track, TrackConsumer};
 use moq_transfork_proto::message;
-=======
-use crate::{message, AnnouncedConsumer, Error, Filter, RouterConsumer, Track, TrackConsumer};
->>>>>>> 21116de8
 
 use moq_async::{spawn, Close, OrClose};
 
@@ -184,15 +180,9 @@
 		self.subscriber.subscribe(track)
 	}
 
-<<<<<<< HEAD
-	/// Discover any tracks published by the remote matching a prefix.
-	pub fn announced(&self, prefix: message::Path) -> AnnouncedConsumer {
-		self.subscriber.announced(prefix)
-=======
 	/// Discover any tracks published by the remote matching a (wildcard) filter.
 	pub fn announced(&self, filter: Filter) -> AnnouncedConsumer {
 		self.subscriber.announced(filter)
->>>>>>> 21116de8
 	}
 
 	/// Close the underlying WebTransport session.

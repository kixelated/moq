--- conflicted
+++ resolved
@@ -12,13 +12,10 @@
 		"./video": {
 			"types": "./dist/src/element/video.d.ts",
 			"import": "./dist/src/element/video.js"
-<<<<<<< HEAD
 		},
-		"./element/publish": {
+		"./publish": {
 			"types": "./dist/src/element/publish.d.ts",
 			"import": "./dist/src/element/publish.js"
-=======
->>>>>>> 7065f9a8
 		}
 	},
 	"sideEffects": ["./dist/src/element/video.js"],

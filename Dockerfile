--- conflicted
+++ resolved
@@ -13,34 +13,21 @@
     --mount=type=cache,target=/build/target \
     cargo build --release && cp /build/target/release/moq-* /usr/local/cargo/bin
 
-<<<<<<< HEAD
 # moq-rs image with just the binaries
 FROM debian:bookworm-slim
 
 RUN apt-get update && \
 	apt-get install -y --no-install-recommends curl libssl3 && \
 	rm -rf /var/lib/apt/lists/*
-=======
-# Final image with just the binaries
-FROM rust:latest
->>>>>>> 1993638f
 
 LABEL org.opencontainers.image.source=https://github.com/kixelated/moq-rs
 LABEL org.opencontainers.image.licenses="MIT OR Apache-2.0"
 
-<<<<<<< HEAD
-COPY --from=builder /usr/local/cargo/bin /usr/local/bin
+COPY --from=builder /usr/local/cargo/bin/moq-* /usr/local/bin
 
-# Entrypoint to load relay TLS config in Fly:
+# Entrypoint to load relay TLS config in Fly
+# TODO remove this; it should be specific to the fly deployment.
 COPY deploy/fly-relay.sh .
 
-# Default to moq-relay:
-CMD ["moq-relay"]
-=======
-# Fly.io entrypoint
-# TODO remove this; it should be specific to the fly deployment.
-ADD deploy/fly-relay.sh .
-
-# Copy the compiled binaries
-COPY --from=builder /usr/local/cargo/bin/moq-* /usr/local/bin
->>>>>>> 1993638f
+# Default to moq-relay
+CMD ["moq-relay"]
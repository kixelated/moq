{
  description = "MoQ";

  inputs = {
    nixpkgs.url      = "github:NixOS/nixpkgs/nixos-unstable";
    flake-utils.url  = "github:numtide/flake-utils";
    fenix.url        = "github:nix-community/fenix";
    naersk.url       = "github:nmattia/naersk";
  };

  outputs =
    {
      self,
      fenix,
      nixpkgs,
      flake-utils,
      naersk,
    }:
    {
      nixosModules = {
        moq-relay = import ./nix/modules/moq-relay.nix;
      };
      
      overlays.default = import ./nix/overlay.nix;
    }
    // flake-utils.lib.eachDefaultSystem (
      system:
      let
        pkgs = import nixpkgs {
          inherit system;
        };

        rust =
          with fenix.packages.${system};
          combine [
            stable.rustc
            stable.cargo
            stable.clippy
            stable.rustfmt
            targets.wasm32-unknown-unknown.stable.rust-std
          ];

        naersk' = naersk.lib.${system}.override {
          cargo = rust;
          rustc = rust;
        };

        gst-deps = with pkgs.gst_all_1; [
          gstreamer
          gst-plugins-base
          gst-plugins-good
          gst-plugins-bad
          gst-plugins-ugly
          gst-plugins-rs
          gst-libav
        ];

        common-deps = [
          rust
          pkgs.just
          pkgs.pkg-config
          pkgs.glib
<<<<<<< HEAD
          pkgs.libressl
          pkgs.ffmpeg
=======
          pkgs.ffmpeg
          pkgs.curl
>>>>>>> f400ab34
        ] ++ gst-deps;

      in
      {
        packages = {
          moq-clock = naersk'.buildPackage {
            pname = "moq-clock";
            src = ./.;
          };

          moq-relay = naersk'.buildPackage {
            pname = "moq-relay";
            src = ./.;
          };

          hang = naersk'.buildPackage {
            pname = "hang";
            src = ./.;
          };

          moq-token = naersk'.buildPackage {
            pname = "moq-token-cli";
            src = ./.;
            cargoBuildOptions = opts: opts ++ [ "-p" "moq-token-cli" ];
            cargoTestOptions = opts: opts ++ [ "-p" "moq-token-cli" ];
          };

          default = naersk'.buildPackage {
            src = ./.;
          };
        };

        devShells.default = pkgs.mkShell {
          packages = common-deps ++ [
            pkgs.cargo-sort
            pkgs.cargo-shear
            pkgs.cargo-audit
          ];
          
          # Environment variables from moq-rs
          shellHook = ''
            export LIBCLANG_PATH="${pkgs.libclang.lib}/lib"
          '';
        };
      }
    );
}<|MERGE_RESOLUTION|>--- conflicted
+++ resolved
@@ -2,10 +2,10 @@
   description = "MoQ";
 
   inputs = {
-    nixpkgs.url      = "github:NixOS/nixpkgs/nixos-unstable";
-    flake-utils.url  = "github:numtide/flake-utils";
-    fenix.url        = "github:nix-community/fenix";
-    naersk.url       = "github:nmattia/naersk";
+    nixpkgs.url = "github:NixOS/nixpkgs/nixos-unstable";
+    flake-utils.url = "github:numtide/flake-utils";
+    fenix.url = "github:nix-community/fenix";
+    naersk.url = "github:nmattia/naersk";
   };
 
   outputs =
@@ -20,7 +20,7 @@
       nixosModules = {
         moq-relay = import ./nix/modules/moq-relay.nix;
       };
-      
+
       overlays.default = import ./nix/overlay.nix;
     }
     // flake-utils.lib.eachDefaultSystem (
@@ -55,18 +55,17 @@
           gst-libav
         ];
 
-        common-deps = [
+        shell-deps = [
           rust
           pkgs.just
           pkgs.pkg-config
           pkgs.glib
-<<<<<<< HEAD
           pkgs.libressl
           pkgs.ffmpeg
-=======
-          pkgs.ffmpeg
           pkgs.curl
->>>>>>> f400ab34
+          pkgs.cargo-sort
+          pkgs.cargo-shear
+          pkgs.cargo-audit
         ] ++ gst-deps;
 
       in
@@ -90,8 +89,20 @@
           moq-token = naersk'.buildPackage {
             pname = "moq-token-cli";
             src = ./.;
-            cargoBuildOptions = opts: opts ++ [ "-p" "moq-token-cli" ];
-            cargoTestOptions = opts: opts ++ [ "-p" "moq-token-cli" ];
+            cargoBuildOptions =
+              opts:
+              opts
+              ++ [
+                "-p"
+                "moq-token-cli"
+              ];
+            cargoTestOptions =
+              opts:
+              opts
+              ++ [
+                "-p"
+                "moq-token-cli"
+              ];
           };
 
           default = naersk'.buildPackage {
@@ -100,12 +111,8 @@
         };
 
         devShells.default = pkgs.mkShell {
-          packages = common-deps ++ [
-            pkgs.cargo-sort
-            pkgs.cargo-shear
-            pkgs.cargo-audit
-          ];
-          
+          packages = shell-deps;
+
           # Environment variables from moq-rs
           shellHook = ''
             export LIBCLANG_PATH="${pkgs.libclang.lib}/lib"

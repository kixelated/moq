--- conflicted
+++ resolved
@@ -12,19 +12,11 @@
 
 # Run a localhost relay server
 relay:
-<<<<<<< HEAD
 	cargo run --bin moq-relay moq-relay/dev.toml
 
 # Run a localhost leaf server, connecting to the relay server
 leaf:
 	cargo run --bin moq-relay moq-relay/leaf.toml
-=======
-	cargo run --bin moq-relay -- --bind "[::]:4443" --tls-self-sign "localhost:4443" --cluster-node "localhost:4443" --tls-disable-verify
-
-# Run a localhost leaf server, connecting to the relay server
-leaf:
-	cargo run --bin moq-relay -- --bind "[::]:4444" --tls-self-sign "localhost:4444" --cluster-node "localhost:4444" --cluster-root "localhost:4443" --tls-disable-verify
->>>>>>> ca208f0a
 
 # Run a cluster of relay servers
 cluster:

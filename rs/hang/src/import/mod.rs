<<<<<<< HEAD
pub mod manifest;
pub mod media;

pub use manifest::*;
pub use media::*;
=======
mod aac;
mod avc3;
mod decoder;
mod fmp4;

pub use aac::*;
pub use avc3::*;
pub use decoder::*;
pub use fmp4::*;
>>>>>>> 2d43263d
<|MERGE_RESOLUTION|>--- conflicted
+++ resolved
@@ -1,17 +1,11 @@
-<<<<<<< HEAD
-pub mod manifest;
-pub mod media;
-
-pub use manifest::*;
-pub use media::*;
-=======
 mod aac;
 mod avc3;
 mod decoder;
 mod fmp4;
+mod hls;
 
 pub use aac::*;
 pub use avc3::*;
 pub use decoder::*;
 pub use fmp4::*;
->>>>>>> 2d43263d
+pub use hls::*;
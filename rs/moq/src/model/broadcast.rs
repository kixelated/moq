use std::{
	collections::HashMap,
	future::Future,
	sync::{
		atomic::{AtomicUsize, Ordering},
		Arc,
	},
};

use crate::{Error, Produce, TrackConsumer, TrackProducer};
use tokio::sync::watch;
use web_async::Lock;

use super::Track;

struct State {
	// When explicitly publishing, we hold a reference to the consumer.
	// This prevents the track from being marked as "unused".
	published: HashMap<String, TrackConsumer>,

	// When requesting, we hold a reference to the producer for dynamic tracks.
	// The track will be marked as "unused" when the last consumer is dropped.
	requested: HashMap<String, TrackProducer>,
<<<<<<< HEAD
}

#[derive(Clone, Default)]
pub struct Broadcast {
	// NOTE: Broadcasts have no names because they're often relative.
}

impl Broadcast {
	pub fn produce() -> Produce<BroadcastProducer, BroadcastConsumer> {
		let producer = BroadcastProducer::new();
		let consumer = producer.consume();
		Produce { producer, consumer }
	}
=======
>>>>>>> 8ec085f7
}

/// Receive broadcast/track requests and return if we can fulfill them.
pub struct BroadcastProducer {
	state: Lock<State>,
	closed: watch::Sender<bool>,
	requested: (
		async_channel::Sender<TrackProducer>,
		async_channel::Receiver<TrackProducer>,
	),
	cloned: Arc<AtomicUsize>,
}

impl Default for BroadcastProducer {
	fn default() -> Self {
		Self::new()
	}
}

impl BroadcastProducer {
	fn new() -> Self {
		Self {
			state: Lock::new(State {
				published: HashMap::new(),
				requested: HashMap::new(),
			}),
			closed: Default::default(),
			requested: async_channel::unbounded(),
			cloned: Default::default(),
		}
	}

	/// Return the next requested track.
	pub async fn request(&mut self) -> Option<TrackProducer> {
		self.requested.1.recv().await.ok()
	}

	/// Produce a new track and insert it into the broadcast.
	pub fn create(&mut self, track: Track) -> TrackProducer {
		let track = track.clone().produce();
		self.insert(track.consumer);
		track.producer
	}

	/// Insert a track into the lookup, returning true if it was unique.
	pub fn insert(&mut self, track: TrackConsumer) -> bool {
		let mut state = self.state.lock();
		let unique = state.published.insert(track.info.name.clone(), track.clone()).is_none();
		let removed = state.requested.remove(&track.info.name).is_some();

		unique && !removed
	}

	/// Remove a track from the lookup.
	pub fn remove(&mut self, name: &str) -> bool {
		let mut state = self.state.lock();
		state.published.remove(name).is_some() || state.requested.remove(name).is_some()
	}

	pub fn consume(&self) -> BroadcastConsumer {
		BroadcastConsumer {
			state: self.state.clone(),
			closed: self.closed.subscribe(),
			requested: self.requested.0.clone(),
		}
	}

	pub fn finish(&mut self) {
		self.closed.send_modify(|closed| *closed = true);
	}

	/// Block until there are no more consumers.
	///
	/// A new consumer can be created by calling [Self::consume] and this will block again.
	pub fn unused(&self) -> impl Future<Output = ()> {
		let closed = self.closed.clone();
		async move { closed.closed().await }
	}

	pub fn is_clone(&self, other: &Self) -> bool {
		self.closed.same_channel(&other.closed)
	}
}

impl Clone for BroadcastProducer {
	fn clone(&self) -> Self {
		self.cloned.fetch_add(1, Ordering::Relaxed);
		Self {
			state: self.state.clone(),
			closed: self.closed.clone(),
			requested: self.requested.clone(),
			cloned: self.cloned.clone(),
		}
	}
}

impl Drop for BroadcastProducer {
	fn drop(&mut self) {
		if self.cloned.fetch_sub(1, Ordering::Relaxed) > 0 {
			return;
		}

		// Cleanup any lingering state when the last producer is dropped.

		// Close the sender so consumers can't send any more requests.
		self.requested.0.close();

		// Drain any remaining requests.
		while let Ok(producer) = self.requested.1.try_recv() {
			producer.abort(Error::Cancel);
		}

		let mut state = self.state.lock();

		// Cleanup any published tracks.
		state.published.clear();
		state.requested.clear();
	}
}

#[cfg(test)]
use futures::FutureExt;

#[cfg(test)]
impl BroadcastProducer {
	pub fn assert_used(&self) {
		assert!(self.unused().now_or_never().is_none(), "should be used");
	}

	pub fn assert_unused(&self) {
		assert!(self.unused().now_or_never().is_some(), "should be unused");
	}

	pub fn assert_request(&mut self) -> TrackProducer {
		self.request()
			.now_or_never()
			.expect("should not have blocked")
			.expect("should be a request")
	}

	pub fn assert_no_request(&mut self) {
		assert!(self.request().now_or_never().is_none(), "should have blocked");
	}
}

/// Subscribe to abitrary broadcast/tracks.
#[derive(Clone)]
pub struct BroadcastConsumer {
	state: Lock<State>,
	closed: watch::Receiver<bool>,
	requested: async_channel::Sender<TrackProducer>,
}

impl BroadcastConsumer {
	pub fn subscribe(&self, track: &Track) -> TrackConsumer {
		let mut state = self.state.lock();

		// Return any explictly published track.
		if let Some(consumer) = state.published.get(&track.name).cloned() {
			return consumer;
		}

		// Return any requested tracks.
		if let Some(producer) = state.requested.get(&track.name) {
			return producer.consume();
		}

		// Otherwise we have never seen this track before and need to create a new producer.
<<<<<<< HEAD
		let track = track.clone().produce();
		state
			.requested
			.insert(track.producer.info.name.clone(), track.producer.clone());

		// Remove the track from the lookup when it's unused.
		web_async::spawn(Self::cleanup(track.producer.clone(), self.state.clone()));

		// Insert the producer into the lookup so we will deduplicate requests.
		// This is not a subscriber so it doesn't count towards "used" subscribers.
		match self.requested.try_send(track.producer) {
=======
		let producer = track.clone().produce();
		let consumer = producer.consume();

		// Insert the producer into the lookup so we will deduplicate requests.
		// This is not a subscriber so it doesn't count towards "used" subscribers.
		match self.requested.try_send(producer.clone()) {
>>>>>>> 8ec085f7
			Ok(()) => {}
			Err(_) => {
				// If the BroadcastProducer is closed, immediately close the track.
				// This is a bit more ergonomic than returning None.
				producer.abort(Error::Cancel);
				return consumer;
			}
		}

<<<<<<< HEAD
		track.consumer
=======
		// Insert the producer into the lookup so we will deduplicate requests.
		state.requested.insert(producer.info.name.clone(), producer.clone());

		// Remove the track from the lookup when it's unused.
		let state = self.state.clone();
		web_async::spawn(async move {
			producer.unused().await;
			state.lock().requested.remove(&producer.info.name);
		});

		consumer
>>>>>>> 8ec085f7
	}

	pub fn closed(&self) -> impl Future<Output = ()> {
		// A hacky way to check if the broadcast is closed.
		let mut closed = self.closed.clone();
		async move {
			closed.wait_for(|closed| *closed).await.ok();
		}
	}

	/// Check if this is the exact same instance of a broadcast.
	///
	/// Duplicate names are allowed in the case of resumption.
	pub fn is_clone(&self, other: &Self) -> bool {
		self.closed.same_channel(&other.closed)
	}

	// Remove the track from the lookup when it's unused.
	async fn cleanup(track: TrackProducer, state: Lock<State>) {
		// Wait until the track is unused and remove it from the lookup.
		track.unused().await;

		// Remove the track from the lookup.
		let mut state = state.lock();
		match state.requested.remove(&track.info.name) {
			// Make sure we are removing the correct track.
			Some(other) if other.is_clone(&track) => true,
			// Put it back if it's not the same track.
			Some(other) => state.requested.insert(track.info.name.clone(), other.clone()).is_some(),
			None => false,
		};
	}
}

#[cfg(test)]
impl BroadcastConsumer {
	pub fn assert_not_closed(&self) {
		assert!(self.closed().now_or_never().is_none(), "should not be closed");
	}

	pub fn assert_closed(&self) {
		assert!(self.closed().now_or_never().is_some(), "should be closed");
	}
}

#[cfg(test)]
mod test {
	use super::*;

	#[tokio::test]
	async fn insert() {
		let mut producer = BroadcastProducer::new();
		let mut track1 = Track::new("track1").produce();

		// Make sure we can insert before a consumer is created.
		producer.insert(track1.consumer);
		track1.producer.append();

		let consumer = producer.consume();

		let mut track1_sub = consumer.subscribe(&track1.producer.info);
		track1_sub.assert_group();

		let mut track2 = Track::new("track2").produce();
		producer.insert(track2.consumer);

		let consumer2 = producer.consume();
		let mut track2_consumer = consumer2.subscribe(&track2.producer.info);
		track2_consumer.assert_no_group();

		track2.producer.append();

		track2_consumer.assert_group();
	}

	#[tokio::test]
	async fn unused() {
		let producer = BroadcastProducer::new();
		producer.assert_unused();

		// Create a new consumer.
		let consumer1 = producer.consume();
		producer.assert_used();

		// It's also valid to clone the consumer.
		let consumer2 = consumer1.clone();
		producer.assert_used();

		// Dropping one consumer doesn't make it unused.
		drop(consumer1);
		producer.assert_used();

		drop(consumer2);
		producer.assert_unused();

		// Even though it's unused, we can still create a new consumer.
		let consumer3 = producer.consume();
		producer.assert_used();

		let track1 = consumer3.subscribe(&Track::new("track1"));

		// It doesn't matter if a subscription is alive, we only care about the broadcast handle.
		// TODO is this the right behavior?
		drop(consumer3);
		producer.assert_unused();

		drop(track1);
	}

	#[tokio::test]
	async fn closed() {
		let mut producer = BroadcastProducer::new();

		let consumer = producer.consume();
		consumer.assert_not_closed();

		// Create a new track and insert it into the broadcast.
		let mut track1 = Track::new("track1").produce();
		track1.producer.append();
		producer.insert(track1.consumer);

		let mut track1c = consumer.subscribe(&track1.producer.info);
		let track2 = consumer.subscribe(&Track::new("track2"));

		drop(producer);
		consumer.assert_closed();

		// The requested TrackProducer should have been dropped, so the track should be closed.
		track2.assert_closed();

		// But track1 is still open because we currently don't cascade the closed state.
		track1c.assert_group();
		track1c.assert_no_group();
		track1c.assert_not_closed();

		// TODO: We should probably cascade the closed state.
		drop(track1.producer);
		track1c.assert_closed();
	}

	#[tokio::test]
	async fn select() {
		let mut producer = BroadcastProducer::new();

		// Make sure this compiles; it's actually more involved than it should be.
		tokio::select! {
			_ = producer.unused() => {}
			_ = producer.request() => {}
		}
	}

	#[tokio::test]
	async fn requests() {
		let mut producer = BroadcastProducer::new();

		let consumer = producer.consume();
		let consumer2 = consumer.clone();

		let mut track1 = consumer.subscribe(&Track::new("track1"));
		track1.assert_not_closed();
		track1.assert_no_group();

		// Make sure we deduplicate requests while track1 is still active.
		let mut track2 = consumer2.subscribe(&Track::new("track1"));
		track2.assert_is_clone(&track1);

		// Get the requested track, and there should only be one.
		let mut track3 = producer.assert_request();
		producer.assert_no_request();

		// Make sure the consumer is the same.
		track3.consume().assert_is_clone(&track1);

		// Append a group and make sure they all get it.
		track3.append();
		track1.assert_group();
		track2.assert_group();

		// Make sure that tracks are cancelled when the producer is dropped.
		let track4 = consumer.subscribe(&Track::new("track2"));
		drop(producer);

		// Make sure the track is errored, not closed.
		track4.assert_error();

		let track5 = consumer2.subscribe(&Track::new("track3"));
		track5.assert_error();
	}

	#[tokio::test]
	async fn requested_unused() {
<<<<<<< HEAD
		let mut broadcast = Broadcast::produce();

		// Subscribe to a track that doesn't exist - this creates a request
		let consumer1 = broadcast.consumer.subscribe(&Track::new("unknown_track"));

		// Get the requested track producer
		let producer1 = broadcast.producer.assert_request();
=======
		let mut producer = BroadcastProducer::new();
		let consumer = producer.consume();

		// Subscribe to a track that doesn't exist - this creates a request
		let consumer1 = consumer.subscribe(&Track::new("unknown_track"));

		// Get the requested track producer
		let producer1 = producer.assert_request();
>>>>>>> 8ec085f7

		// The track producer should NOT be unused yet because there's a consumer
		assert!(
			producer1.unused().now_or_never().is_none(),
			"track producer should be used"
		);

		// Making a new consumer will keep the producer alive
<<<<<<< HEAD
		let consumer2 = broadcast.consumer.subscribe(&Track::new("unknown_track"));
=======
		let consumer2 = consumer.subscribe(&Track::new("unknown_track"));
>>>>>>> 8ec085f7
		consumer2.assert_is_clone(&consumer1);

		// Drop the consumer subscription
		drop(consumer1);

		// The track producer should NOT be unused yet because there's a consumer
		assert!(
			producer1.unused().now_or_never().is_none(),
			"track producer should be used"
		);

		// Drop the second consumer, now the producer should be unused
		drop(consumer2);

		// BUG: The track producer should become unused after dropping the consumer,
		// but it won't because the broadcast keeps a reference in the lookup HashMap
		// This assertion will fail, demonstrating the bug
		assert!(
			producer1.unused().now_or_never().is_some(),
			"track producer should be unused after consumer is dropped"
		);

		// TODO Unfortunately, we need to sleep for a little bit to detect when unused.
		tokio::time::sleep(std::time::Duration::from_millis(1)).await;

		// Now the cleanup task should have run and we can subscribe again to the unknown track.
<<<<<<< HEAD
		let consumer3 = broadcast.consumer.subscribe(&Track::new("unknown_track"));
		let producer2 = broadcast.producer.assert_request();
=======
		let consumer3 = consumer.subscribe(&Track::new("unknown_track"));
		let producer2 = producer.assert_request();
>>>>>>> 8ec085f7

		// Drop the consumer, now the producer should be unused
		drop(consumer3);
		assert!(
			producer2.unused().now_or_never().is_some(),
			"track producer should be unused after consumer is dropped"
		);
	}
}<|MERGE_RESOLUTION|>--- conflicted
+++ resolved
@@ -21,7 +21,6 @@
 	// When requesting, we hold a reference to the producer for dynamic tracks.
 	// The track will be marked as "unused" when the last consumer is dropped.
 	requested: HashMap<String, TrackProducer>,
-<<<<<<< HEAD
 }
 
 #[derive(Clone, Default)]
@@ -35,8 +34,6 @@
 		let consumer = producer.consume();
 		Produce { producer, consumer }
 	}
-=======
->>>>>>> 8ec085f7
 }
 
 /// Receive broadcast/track requests and return if we can fulfill them.
@@ -205,26 +202,13 @@
 		}
 
 		// Otherwise we have never seen this track before and need to create a new producer.
-<<<<<<< HEAD
 		let track = track.clone().produce();
-		state
-			.requested
-			.insert(track.producer.info.name.clone(), track.producer.clone());
-
-		// Remove the track from the lookup when it's unused.
-		web_async::spawn(Self::cleanup(track.producer.clone(), self.state.clone()));
-
-		// Insert the producer into the lookup so we will deduplicate requests.
-		// This is not a subscriber so it doesn't count towards "used" subscribers.
-		match self.requested.try_send(track.producer) {
-=======
-		let producer = track.clone().produce();
-		let consumer = producer.consume();
+		let producer = track.producer;
+		let consumer = track.consumer;
 
 		// Insert the producer into the lookup so we will deduplicate requests.
 		// This is not a subscriber so it doesn't count towards "used" subscribers.
 		match self.requested.try_send(producer.clone()) {
->>>>>>> 8ec085f7
 			Ok(()) => {}
 			Err(_) => {
 				// If the BroadcastProducer is closed, immediately close the track.
@@ -234,9 +218,6 @@
 			}
 		}
 
-<<<<<<< HEAD
-		track.consumer
-=======
 		// Insert the producer into the lookup so we will deduplicate requests.
 		state.requested.insert(producer.info.name.clone(), producer.clone());
 
@@ -248,7 +229,6 @@
 		});
 
 		consumer
->>>>>>> 8ec085f7
 	}
 
 	pub fn closed(&self) -> impl Future<Output = ()> {
@@ -265,22 +245,6 @@
 	pub fn is_clone(&self, other: &Self) -> bool {
 		self.closed.same_channel(&other.closed)
 	}
-
-	// Remove the track from the lookup when it's unused.
-	async fn cleanup(track: TrackProducer, state: Lock<State>) {
-		// Wait until the track is unused and remove it from the lookup.
-		track.unused().await;
-
-		// Remove the track from the lookup.
-		let mut state = state.lock();
-		match state.requested.remove(&track.info.name) {
-			// Make sure we are removing the correct track.
-			Some(other) if other.is_clone(&track) => true,
-			// Put it back if it's not the same track.
-			Some(other) => state.requested.insert(track.info.name.clone(), other.clone()).is_some(),
-			None => false,
-		};
-	}
 }
 
 #[cfg(test)]
@@ -440,7 +404,6 @@
 
 	#[tokio::test]
 	async fn requested_unused() {
-<<<<<<< HEAD
 		let mut broadcast = Broadcast::produce();
 
 		// Subscribe to a track that doesn't exist - this creates a request
@@ -448,16 +411,6 @@
 
 		// Get the requested track producer
 		let producer1 = broadcast.producer.assert_request();
-=======
-		let mut producer = BroadcastProducer::new();
-		let consumer = producer.consume();
-
-		// Subscribe to a track that doesn't exist - this creates a request
-		let consumer1 = consumer.subscribe(&Track::new("unknown_track"));
-
-		// Get the requested track producer
-		let producer1 = producer.assert_request();
->>>>>>> 8ec085f7
 
 		// The track producer should NOT be unused yet because there's a consumer
 		assert!(
@@ -466,11 +419,7 @@
 		);
 
 		// Making a new consumer will keep the producer alive
-<<<<<<< HEAD
 		let consumer2 = broadcast.consumer.subscribe(&Track::new("unknown_track"));
-=======
-		let consumer2 = consumer.subscribe(&Track::new("unknown_track"));
->>>>>>> 8ec085f7
 		consumer2.assert_is_clone(&consumer1);
 
 		// Drop the consumer subscription
@@ -497,13 +446,8 @@
 		tokio::time::sleep(std::time::Duration::from_millis(1)).await;
 
 		// Now the cleanup task should have run and we can subscribe again to the unknown track.
-<<<<<<< HEAD
 		let consumer3 = broadcast.consumer.subscribe(&Track::new("unknown_track"));
 		let producer2 = broadcast.producer.assert_request();
-=======
-		let consumer3 = consumer.subscribe(&Track::new("unknown_track"));
-		let producer2 = producer.assert_request();
->>>>>>> 8ec085f7
 
 		// Drop the consumer, now the producer should be unused
 		drop(consumer3);

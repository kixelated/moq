--- conflicted
+++ resolved
@@ -18,10 +18,6 @@
 
 [dependencies]
 anyhow = { version = "1", features = ["backtrace"] }
-<<<<<<< HEAD
-bytes = "1.11"
-=======
->>>>>>> 2d43263d
 hang = { workspace = true }
 moq-lite = { workspace = true, features = ["serde"] }
 moq-native = { workspace = true }

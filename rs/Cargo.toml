[workspace]
members = [
    "hang",
    "hang-cli",
<<<<<<< HEAD
    "moq-lite",
=======
    "libmoq",
    "moq",
>>>>>>> 81f2cda0
    "moq-clock",
    "moq-native",
    "moq-relay",
    "moq-token",
    "moq-token-cli",
]
resolver = "2"

[workspace.dependencies]
hang = { version = "0.7", path = "hang" }
moq-lite = { version = "0.10", path = "moq-lite" }
moq-native = { version = "0.10", path = "moq-native" }
moq-token = { version = "0.5", path = "moq-token" }

serde = { version = "1", features = ["derive"] }
tokio = "1.48"
web-async = { version = "0.1.1", features = ["tracing"] }
web-transport-quinn = "0.10"
web-transport-trait = "0.3"
web-transport-ws = "0.2"<|MERGE_RESOLUTION|>--- conflicted
+++ resolved
@@ -2,13 +2,9 @@
 members = [
     "hang",
     "hang-cli",
-<<<<<<< HEAD
+    "libmoq",
+    "moq-clock",
     "moq-lite",
-=======
-    "libmoq",
-    "moq",
->>>>>>> 81f2cda0
-    "moq-clock",
     "moq-native",
     "moq-relay",
     "moq-token",
